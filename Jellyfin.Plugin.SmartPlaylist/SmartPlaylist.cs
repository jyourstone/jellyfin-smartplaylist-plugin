--- conflicted
+++ resolved
@@ -589,14 +589,9 @@
                     // Optimization: Separate rules into cheap and expensive categories
                     var cheapCompiledRules = new List<List<Func<Operand, bool>>>();
                     var expensiveCompiledRules = new List<List<Func<Operand, bool>>>();
-<<<<<<< HEAD
+
                     logger?.LogDebug("Separating rules into cheap and expensive categories (AudioLanguages: {AudioNeeded}, People: {PeopleNeeded})",
                         needsAudioLanguages, needsPeople);
-=======
-                    logger?.LogDebug("Separating rules into cheap and expensive categories (AudioLanguages: {AudioNeeded}, People: {PeopleNeeded}, Artists: {ArtistNeeded})",
-                        needsAudioLanguages, needsPeople, needsArtists);
-                    
->>>>>>> 75f752d5
                     
                     
                     try
