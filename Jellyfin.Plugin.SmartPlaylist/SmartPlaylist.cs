﻿using System;
using System.Collections.Generic;
using System.Linq;
using Jellyfin.Data.Entities;
using Jellyfin.Plugin.SmartPlaylist.QueryEngine;
using MediaBrowser.Controller.Entities;
using MediaBrowser.Controller.Library;
using Microsoft.Extensions.Logging;

namespace Jellyfin.Plugin.SmartPlaylist
{
    public class SmartPlaylist
    {
        public SmartPlaylist(SmartPlaylistDto dto)
        {
            Id = dto.Id;
            Name = dto.Name;
            FileName = dto.FileName;
            User = dto.User;
            ExpressionSets = Engine.FixRuleSets(dto.ExpressionSets);
            Order = OrderFactory.CreateOrder(dto.Order.Name);
        }

        public string Id { get; set; }
        public string Name { get; set; }
        public string FileName { get; set; }
        public string User { get; set; }
        public List<ExpressionSet> ExpressionSets { get; set; }
        public Order Order { get; set; }

        private List<List<Func<Operand, bool>>> CompileRuleSets(ILogger logger = null)
        {
            var compiledRuleSets = new List<List<Func<Operand, bool>>>();
            foreach (var set in ExpressionSets)
                compiledRuleSets.Add(set.Expressions.Select(r => Engine.CompileRule<Operand>(r, logger)).ToList());
            return compiledRuleSets;
        }

        // Returns the ID's of the items, if order is provided the IDs are sorted.
        public IEnumerable<Guid> FilterPlaylistItems(IEnumerable<BaseItem> items, ILibraryManager libraryManager,
            User user, IUserDataManager userDataManager = null, ILogger logger = null)
        {
            var results = new List<BaseItem>();

<<<<<<< HEAD
            // Check if any rules use expensive fields to avoid unnecessary extraction
            var needsAudioLanguages = ExpressionSets
                .SelectMany(set => set.Expressions)
                .Any(expr => expr.MemberName == "AudioLanguages");
            
            var needsPeople = ExpressionSets
                .SelectMany(set => set.Expressions)
                .Any(expr => expr.MemberName == "People");
=======
            // Check if any rules use AudioLanguages field to avoid expensive extraction when not needed
            var needsAudioLanguages = ExpressionSets
                .SelectMany(set => set.Expressions)
                .Any(expr => expr.MemberName == "AudioLanguages");
>>>>>>> 1aeb6c7e

            var compiledRules = CompileRuleSets(logger);
            
            // OPTIMIZATION: Check for ItemType rules - apply them first for massive dataset reduction
            // Only apply pre-filtering if ALL rule sets have ItemType constraints to avoid excluding
            // items that could match rule sets without ItemType constraints
            var itemTypeRules = new List<(int setIndex, int exprIndex, Func<Operand, bool> rule)>();
            var ruleSetsWithItemType = new HashSet<int>();
            
            for (int setIndex = 0; setIndex < ExpressionSets.Count; setIndex++)
            {
                var set = ExpressionSets[setIndex];
                for (int exprIndex = 0; exprIndex < set.Expressions.Count; exprIndex++)
                {
                    var expr = set.Expressions[exprIndex];
                    if (expr.MemberName == "ItemType")
                    {
                        itemTypeRules.Add((setIndex, exprIndex, compiledRules[setIndex][exprIndex]));
                        ruleSetsWithItemType.Add(setIndex);
                    }
                }
            }
            
            // Only apply ItemType filtering if ALL rule sets have ItemType constraints
            bool canApplyItemTypeOptimization = ruleSetsWithItemType.Count == ExpressionSets.Count;
            
            if (canApplyItemTypeOptimization && itemTypeRules.Count > 0)
            {
                logger?.LogDebug("Applying ItemType pre-filtering to reduce dataset (all rule sets have ItemType constraints)");
                var preFilteredItems = new List<BaseItem>();
                
                foreach (var item in items)
                {
                    // Create a lightweight operand for ItemType checking
<<<<<<< HEAD
                    var operand = OperandFactory.GetMediaType(libraryManager, item, user, userDataManager, logger, false, false);
=======
                    var operand = OperandFactory.GetMediaType(libraryManager, item, user, userDataManager, logger, false);
>>>>>>> 1aeb6c7e
                    
                    // Check if this item matches ALL ItemType rules within AT LEAST ONE rule set
                    // Group ItemType rules by rule set and check each rule set independently
                    bool matchesAnyRuleSet = false;
                    
                    foreach (var ruleSetIndex in ruleSetsWithItemType)
                    {
                        // Get all ItemType rules for this specific rule set
                        var ruleSetItemTypeRules = itemTypeRules.Where(r => r.setIndex == ruleSetIndex);
                        
                        // Check if item matches ALL ItemType rules in this rule set
                        if (ruleSetItemTypeRules.All(r => r.rule(operand)))
                        {
                            matchesAnyRuleSet = true;
                            break;
                        }
                    }
                    
                    if (matchesAnyRuleSet)
                    {
                        preFilteredItems.Add(item);
                    }
                }
                
                logger?.LogDebug("ItemType pre-filtering reduced dataset from {OriginalCount} to {FilteredCount} items", 
                    items.Count(), preFilteredItems.Count);
                
                // Continue with the pre-filtered items
                items = preFilteredItems;
            }
            else if (itemTypeRules.Count > 0)
            {
                logger?.LogDebug("Skipping ItemType pre-filtering optimization: {RuleSetsWithItemType} of {TotalRuleSets} rule sets have ItemType constraints", 
                    ruleSetsWithItemType.Count, ExpressionSets.Count);
            }
            
<<<<<<< HEAD
            if (needsAudioLanguages || needsPeople)
            {
                // Optimization: Separate rules into cheap and expensive categories
                var cheapCompiledRules = new List<List<Func<Operand, bool>>>();
                var expensiveCompiledRules = new List<List<Func<Operand, bool>>>();
                
                logger?.LogDebug("Separating rules into cheap and expensive categories (AudioLanguages: {AudioNeeded}, People: {PeopleNeeded})", 
                    needsAudioLanguages, needsPeople);
=======
            if (needsAudioLanguages)
            {
                // Optimization: Separate rules into cheap and expensive categories
                var cheapCompiledRules = new List<List<Func<Operand, bool>>>();
                var audioLanguagesCompiledRules = new List<List<Func<Operand, bool>>>();
                
                logger?.LogDebug("Separating rules into cheap and expensive categories");
>>>>>>> 1aeb6c7e
                
                for (int setIndex = 0; setIndex < ExpressionSets.Count; setIndex++)
                {
                    var set = ExpressionSets[setIndex];
                    var cheapRules = new List<Func<Operand, bool>>();
<<<<<<< HEAD
                    var expensiveRules = new List<Func<Operand, bool>>();
=======
                    var audioRules = new List<Func<Operand, bool>>();
>>>>>>> 1aeb6c7e
                    
                    for (int exprIndex = 0; exprIndex < set.Expressions.Count; exprIndex++)
                    {
                        var expr = set.Expressions[exprIndex];
                        var compiledRule = compiledRules[setIndex][exprIndex];
                        
<<<<<<< HEAD
                        if (expr.MemberName == "AudioLanguages" || expr.MemberName == "People")
                        {
                            expensiveRules.Add(compiledRule);
                            logger?.LogDebug("Rule set {SetIndex}: Added expensive rule: {Field} {Operator} {Value}", 
=======
                        if (expr.MemberName == "AudioLanguages")
                        {
                            audioRules.Add(compiledRule);
                            logger?.LogDebug("Rule set {SetIndex}: Added AudioLanguages rule: {Field} {Operator} {Value}", 
>>>>>>> 1aeb6c7e
                                setIndex, expr.MemberName, expr.Operator, expr.TargetValue);
                        }
                        else
                        {
                            cheapRules.Add(compiledRule);
                            logger?.LogDebug("Rule set {SetIndex}: Added cheap rule: {Field} {Operator} {Value}", 
                                setIndex, expr.MemberName, expr.Operator, expr.TargetValue);
                        }
                    }
                    
                    cheapCompiledRules.Add(cheapRules);
<<<<<<< HEAD
                    expensiveCompiledRules.Add(expensiveRules);
                    
                    logger?.LogDebug("Rule set {SetIndex}: {CheapCount} cheap rules, {ExpensiveCount} expensive rules", 
                        setIndex, cheapRules.Count, expensiveRules.Count);
                }
                
                // Check if there are ANY non-expensive rules across all rule sets
                bool hasNonExpensiveRules = cheapCompiledRules.Any(rules => rules.Count > 0);
                
                if (!hasNonExpensiveRules)
                {
                    // No cheap rules to filter with - extract expensive data for all items
                    logger?.LogDebug("No non-expensive rules found, extracting expensive data for all items");
                    foreach (var i in items)
                    {
                        var operand = OperandFactory.GetMediaType(libraryManager, i, user, userDataManager, logger, needsAudioLanguages, needsPeople);
                        
                        // Debug: Log expensive data found for first few items
                        if (results.Count < 5)
                        {
                            if (needsAudioLanguages)
                            {
                                logger?.LogInformation("Item '{Name}': Found {Count} audio languages: [{Languages}]", 
                                    i.Name, operand.AudioLanguages.Count, string.Join(", ", operand.AudioLanguages));
                            }
                            if (needsPeople)
                            {
                                logger?.LogInformation("Item '{Name}': Found {Count} people: [{People}]", 
                                    i.Name, operand.People.Count, string.Join(", ", operand.People.Take(5)));
                            }
=======
                    audioLanguagesCompiledRules.Add(audioRules);
                    
                    logger?.LogDebug("Rule set {SetIndex}: {CheapCount} cheap rules, {AudioCount} audio rules", 
                        setIndex, cheapRules.Count, audioRules.Count);
                }
                
                // Check if there are ANY non-audio rules across all rule sets
                bool hasNonAudioRules = cheapCompiledRules.Any(rules => rules.Count > 0);
                
                if (!hasNonAudioRules)
                {
                    // No cheap rules to filter with - just extract audio languages for all items
                    logger?.LogDebug("No non-audio rules found, extracting audio languages for all items");
                    foreach (var i in items)
                    {
                        var operand = OperandFactory.GetMediaType(libraryManager, i, user, userDataManager, logger, true);
                        
                        // Debug: Log audio languages found for first few items
                        if (results.Count < 5)
                        {
                            logger?.LogInformation("Item '{Name}': Found {Count} audio languages: [{Languages}]", 
                                i.Name, operand.AudioLanguages.Count, string.Join(", ", operand.AudioLanguages));
>>>>>>> 1aeb6c7e
                        }
                        
                        if (compiledRules.Any(set => set.All(rule => rule(operand))))
                        {
                            results.Add(i);
                        }
                    }
                }
                else
                {
<<<<<<< HEAD
                    // Two-phase filtering: cheap rules first, then expensive data extraction
                    logger?.LogDebug("Using two-phase filtering for expensive field optimization");
                
                foreach (var i in items)
                {
                    // Phase 1: Extract cheap properties and check non-expensive rules
                    var cheapOperand = OperandFactory.GetMediaType(libraryManager, i, user, userDataManager, logger, false, false);
                    
                    // Check if item passes all non-expensive rules for any rule set that has non-expensive rules
                    bool passesNonExpensiveRules = false;
                    bool hasExpensiveOnlyRuleSets = false;
                    
                    for (int setIndex = 0; setIndex < cheapCompiledRules.Count; setIndex++)
                    {
                        // Check if this rule set has only expensive rules (no cheap rules)
                        if (cheapCompiledRules[setIndex].Count == 0)
                        {
                            hasExpensiveOnlyRuleSets = true;
                            continue; // Can't evaluate expensive-only rule sets in cheap phase
=======
                    // Two-phase filtering: cheap rules first, then expensive audio extraction
                    logger?.LogDebug("Using two-phase filtering for AudioLanguages optimization");
                
                foreach (var i in items)
                {
                    // Phase 1: Extract cheap properties and check non-audio rules
                    var cheapOperand = OperandFactory.GetMediaType(libraryManager, i, user, userDataManager, logger, false);
                    
                    // Check if item passes all non-audio rules for any rule set that has non-audio rules
                    bool passesNonAudioRules = false;
                    bool hasAudioOnlyRuleSets = false;
                    
                    for (int setIndex = 0; setIndex < cheapCompiledRules.Count; setIndex++)
                    {
                        // Check if this rule set has only AudioLanguages rules (no cheap rules)
                        if (cheapCompiledRules[setIndex].Count == 0)
                        {
                            hasAudioOnlyRuleSets = true;
                            continue; // Can't evaluate audio-only rule sets in cheap phase
>>>>>>> 1aeb6c7e
                        }
                        
                        // Evaluate cheap rules for this rule set
                        if (cheapCompiledRules[setIndex].All(rule => rule(cheapOperand)))
                        {
<<<<<<< HEAD
                            passesNonExpensiveRules = true;
=======
                            passesNonAudioRules = true;
>>>>>>> 1aeb6c7e
                            break;
                        }
                    }
                    
<<<<<<< HEAD
                    // Skip expensive data extraction only if:
                    // 1. No rule set passed the cheap evaluation AND
                    // 2. There are no expensive-only rule sets that still need to be checked
                    if (!passesNonExpensiveRules && !hasExpensiveOnlyRuleSets)
                        continue;
                    
                    // Phase 2: Extract expensive data and check complete rules
                    var fullOperand = OperandFactory.GetMediaType(libraryManager, i, user, userDataManager, logger, needsAudioLanguages, needsPeople);
                    
                    // Debug: Log expensive data found for first few items
                    if (results.Count < 5)
                    {
                        if (needsAudioLanguages)
                        {
                            logger?.LogInformation("Item '{Name}': Found {Count} audio languages: [{Languages}]", 
                                i.Name, fullOperand.AudioLanguages.Count, string.Join(", ", fullOperand.AudioLanguages));
                        }
                        if (needsPeople)
                        {
                            logger?.LogInformation("Item '{Name}': Found {Count} people: [{People}]", 
                                i.Name, fullOperand.People.Count, string.Join(", ", fullOperand.People.Take(5)));
                        }
=======
                    // Skip expensive audio extraction only if:
                    // 1. No rule set passed the cheap evaluation AND
                    // 2. There are no audio-only rule sets that still need to be checked
                    if (!passesNonAudioRules && !hasAudioOnlyRuleSets)
                        continue;
                    
                    // Phase 2: Extract audio languages and check complete rules
                    var fullOperand = OperandFactory.GetMediaType(libraryManager, i, user, userDataManager, logger, true);
                    
                    // Debug: Log audio languages found for first few items
                    if (results.Count < 5)
                    {
                        logger?.LogInformation("Item '{Name}': Found {Count} audio languages: [{Languages}]", 
                            i.Name, fullOperand.AudioLanguages.Count, string.Join(", ", fullOperand.AudioLanguages));
>>>>>>> 1aeb6c7e
                    }
                    
                    if (compiledRules.Any(set => set.All(rule => rule(fullOperand))))
                    {
                        results.Add(i);
                    }
                }
                }
            }
            else
            {
<<<<<<< HEAD
                // No expensive field rules - use simple single-pass filtering
                foreach (var i in items)
                {
                    var operand = OperandFactory.GetMediaType(libraryManager, i, user, userDataManager, logger, false, false);
=======
                // No audio language rules - use simple single-pass filtering
                foreach (var i in items)
                {
                    var operand = OperandFactory.GetMediaType(libraryManager, i, user, userDataManager, logger, false);
>>>>>>> 1aeb6c7e

                    if (compiledRules.Any(set => set.All(rule => rule(operand)))) results.Add(i);
                }
            }

            return Order.OrderBy(results).Select(x => x.Id);
        }

        private static void Validate()
        {
            //Todo create validation for constructor
        }
    }

    public static class OrderFactory
    {
        private static readonly Dictionary<string, Func<Order>> OrderMap = new()
        {
            { "Name Ascending", () => new NameOrder() },
            { "Name Descending", () => new NameOrderDesc() },
            { "ProductionYear Ascending", () => new ProductionYearOrder() },
            { "ProductionYear Descending", () => new ProductionYearOrderDesc() },
            { "DateCreated Ascending", () => new DateCreatedOrder() },
            { "DateCreated Descending", () => new DateCreatedOrderDesc() },
            { "CommunityRating Ascending", () => new CommunityRatingOrder() },
            { "CommunityRating Descending", () => new CommunityRatingOrderDesc() },
            { "NoOrder", () => new NoOrder() }
        };

        public static Order CreateOrder(string orderName)
        {
            return OrderMap.TryGetValue(orderName ?? "", out var factory) 
                ? factory() 
                : new NoOrder();
        }
    }

    public abstract class Order
    {
        public abstract string Name { get; }

        public virtual IEnumerable<BaseItem> OrderBy(IEnumerable<BaseItem> items)
        {
            return items;
        }
    }

    public class NoOrder : Order
    {
        public override string Name => "NoOrder";
    }

    public class ProductionYearOrder : Order
    {
        public override string Name => "ProductionYear Ascending";

        public override IEnumerable<BaseItem> OrderBy(IEnumerable<BaseItem> items)
        {
            return items.OrderBy(x => x.ProductionYear ?? 0);
        }
    }

    public class ProductionYearOrderDesc : Order
    {
        public override string Name => "ProductionYear Descending";

        public override IEnumerable<BaseItem> OrderBy(IEnumerable<BaseItem> items)
        {
            return items.OrderByDescending(x => x.ProductionYear ?? 0);
        }
    }

    public class NameOrder : Order
    {
        public override string Name => "Name Ascending";

        public override IEnumerable<BaseItem> OrderBy(IEnumerable<BaseItem> items)
        {
            return items.OrderBy(x => x.Name);
        }
    }

    public class NameOrderDesc : Order
    {
        public override string Name => "Name Descending";

        public override IEnumerable<BaseItem> OrderBy(IEnumerable<BaseItem> items)
        {
            return items.OrderByDescending(x => x.Name);
        }
    }

    public class DateCreatedOrder : Order
    {
        public override string Name => "DateCreated Ascending";

        public override IEnumerable<BaseItem> OrderBy(IEnumerable<BaseItem> items)
        {
            return items.OrderBy(x => x.DateCreated);
        }
    }

    public class DateCreatedOrderDesc : Order
    {
        public override string Name => "DateCreated Descending";

        public override IEnumerable<BaseItem> OrderBy(IEnumerable<BaseItem> items)
        {
            return items.OrderByDescending(x => x.DateCreated);
        }
    }

    public class CommunityRatingOrder : Order
    {
        public override string Name => "CommunityRating Ascending";

        public override IEnumerable<BaseItem> OrderBy(IEnumerable<BaseItem> items)
        {
            return items.OrderBy(x => x.CommunityRating ?? 0);
        }
    }

    public class CommunityRatingOrderDesc : Order
    {
        public override string Name => "CommunityRating Descending";

        public override IEnumerable<BaseItem> OrderBy(IEnumerable<BaseItem> items)
        {
            return items.OrderByDescending(x => x.CommunityRating ?? 0);
        }
    }
}<|MERGE_RESOLUTION|>--- conflicted
+++ resolved
@@ -1,4 +1,4 @@
-﻿using System;
+using System;
 using System.Collections.Generic;
 using System.Linq;
 using Jellyfin.Data.Entities;
@@ -42,7 +42,6 @@
         {
             var results = new List<BaseItem>();
 
-<<<<<<< HEAD
             // Check if any rules use expensive fields to avoid unnecessary extraction
             var needsAudioLanguages = ExpressionSets
                 .SelectMany(set => set.Expressions)
@@ -51,12 +50,6 @@
             var needsPeople = ExpressionSets
                 .SelectMany(set => set.Expressions)
                 .Any(expr => expr.MemberName == "People");
-=======
-            // Check if any rules use AudioLanguages field to avoid expensive extraction when not needed
-            var needsAudioLanguages = ExpressionSets
-                .SelectMany(set => set.Expressions)
-                .Any(expr => expr.MemberName == "AudioLanguages");
->>>>>>> 1aeb6c7e
 
             var compiledRules = CompileRuleSets(logger);
             
@@ -91,11 +84,7 @@
                 foreach (var item in items)
                 {
                     // Create a lightweight operand for ItemType checking
-<<<<<<< HEAD
                     var operand = OperandFactory.GetMediaType(libraryManager, item, user, userDataManager, logger, false, false);
-=======
-                    var operand = OperandFactory.GetMediaType(libraryManager, item, user, userDataManager, logger, false);
->>>>>>> 1aeb6c7e
                     
                     // Check if this item matches ALL ItemType rules within AT LEAST ONE rule set
                     // Group ItemType rules by rule set and check each rule set independently
@@ -132,7 +121,6 @@
                     ruleSetsWithItemType.Count, ExpressionSets.Count);
             }
             
-<<<<<<< HEAD
             if (needsAudioLanguages || needsPeople)
             {
                 // Optimization: Separate rules into cheap and expensive categories
@@ -141,42 +129,22 @@
                 
                 logger?.LogDebug("Separating rules into cheap and expensive categories (AudioLanguages: {AudioNeeded}, People: {PeopleNeeded})", 
                     needsAudioLanguages, needsPeople);
-=======
-            if (needsAudioLanguages)
-            {
-                // Optimization: Separate rules into cheap and expensive categories
-                var cheapCompiledRules = new List<List<Func<Operand, bool>>>();
-                var audioLanguagesCompiledRules = new List<List<Func<Operand, bool>>>();
-                
-                logger?.LogDebug("Separating rules into cheap and expensive categories");
->>>>>>> 1aeb6c7e
                 
                 for (int setIndex = 0; setIndex < ExpressionSets.Count; setIndex++)
                 {
                     var set = ExpressionSets[setIndex];
                     var cheapRules = new List<Func<Operand, bool>>();
-<<<<<<< HEAD
                     var expensiveRules = new List<Func<Operand, bool>>();
-=======
-                    var audioRules = new List<Func<Operand, bool>>();
->>>>>>> 1aeb6c7e
                     
                     for (int exprIndex = 0; exprIndex < set.Expressions.Count; exprIndex++)
                     {
                         var expr = set.Expressions[exprIndex];
                         var compiledRule = compiledRules[setIndex][exprIndex];
                         
-<<<<<<< HEAD
                         if (expr.MemberName == "AudioLanguages" || expr.MemberName == "People")
                         {
                             expensiveRules.Add(compiledRule);
                             logger?.LogDebug("Rule set {SetIndex}: Added expensive rule: {Field} {Operator} {Value}", 
-=======
-                        if (expr.MemberName == "AudioLanguages")
-                        {
-                            audioRules.Add(compiledRule);
-                            logger?.LogDebug("Rule set {SetIndex}: Added AudioLanguages rule: {Field} {Operator} {Value}", 
->>>>>>> 1aeb6c7e
                                 setIndex, expr.MemberName, expr.Operator, expr.TargetValue);
                         }
                         else
@@ -188,7 +156,6 @@
                     }
                     
                     cheapCompiledRules.Add(cheapRules);
-<<<<<<< HEAD
                     expensiveCompiledRules.Add(expensiveRules);
                     
                     logger?.LogDebug("Rule set {SetIndex}: {CheapCount} cheap rules, {ExpensiveCount} expensive rules", 
@@ -219,30 +186,6 @@
                                 logger?.LogInformation("Item '{Name}': Found {Count} people: [{People}]", 
                                     i.Name, operand.People.Count, string.Join(", ", operand.People.Take(5)));
                             }
-=======
-                    audioLanguagesCompiledRules.Add(audioRules);
-                    
-                    logger?.LogDebug("Rule set {SetIndex}: {CheapCount} cheap rules, {AudioCount} audio rules", 
-                        setIndex, cheapRules.Count, audioRules.Count);
-                }
-                
-                // Check if there are ANY non-audio rules across all rule sets
-                bool hasNonAudioRules = cheapCompiledRules.Any(rules => rules.Count > 0);
-                
-                if (!hasNonAudioRules)
-                {
-                    // No cheap rules to filter with - just extract audio languages for all items
-                    logger?.LogDebug("No non-audio rules found, extracting audio languages for all items");
-                    foreach (var i in items)
-                    {
-                        var operand = OperandFactory.GetMediaType(libraryManager, i, user, userDataManager, logger, true);
-                        
-                        // Debug: Log audio languages found for first few items
-                        if (results.Count < 5)
-                        {
-                            logger?.LogInformation("Item '{Name}': Found {Count} audio languages: [{Languages}]", 
-                                i.Name, operand.AudioLanguages.Count, string.Join(", ", operand.AudioLanguages));
->>>>>>> 1aeb6c7e
                         }
                         
                         if (compiledRules.Any(set => set.All(rule => rule(operand))))
@@ -253,7 +196,6 @@
                 }
                 else
                 {
-<<<<<<< HEAD
                     // Two-phase filtering: cheap rules first, then expensive data extraction
                     logger?.LogDebug("Using two-phase filtering for expensive field optimization");
                 
@@ -273,42 +215,16 @@
                         {
                             hasExpensiveOnlyRuleSets = true;
                             continue; // Can't evaluate expensive-only rule sets in cheap phase
-=======
-                    // Two-phase filtering: cheap rules first, then expensive audio extraction
-                    logger?.LogDebug("Using two-phase filtering for AudioLanguages optimization");
-                
-                foreach (var i in items)
-                {
-                    // Phase 1: Extract cheap properties and check non-audio rules
-                    var cheapOperand = OperandFactory.GetMediaType(libraryManager, i, user, userDataManager, logger, false);
-                    
-                    // Check if item passes all non-audio rules for any rule set that has non-audio rules
-                    bool passesNonAudioRules = false;
-                    bool hasAudioOnlyRuleSets = false;
-                    
-                    for (int setIndex = 0; setIndex < cheapCompiledRules.Count; setIndex++)
-                    {
-                        // Check if this rule set has only AudioLanguages rules (no cheap rules)
-                        if (cheapCompiledRules[setIndex].Count == 0)
-                        {
-                            hasAudioOnlyRuleSets = true;
-                            continue; // Can't evaluate audio-only rule sets in cheap phase
->>>>>>> 1aeb6c7e
                         }
                         
                         // Evaluate cheap rules for this rule set
                         if (cheapCompiledRules[setIndex].All(rule => rule(cheapOperand)))
                         {
-<<<<<<< HEAD
                             passesNonExpensiveRules = true;
-=======
-                            passesNonAudioRules = true;
->>>>>>> 1aeb6c7e
                             break;
                         }
                     }
                     
-<<<<<<< HEAD
                     // Skip expensive data extraction only if:
                     // 1. No rule set passed the cheap evaluation AND
                     // 2. There are no expensive-only rule sets that still need to be checked
@@ -331,22 +247,6 @@
                             logger?.LogInformation("Item '{Name}': Found {Count} people: [{People}]", 
                                 i.Name, fullOperand.People.Count, string.Join(", ", fullOperand.People.Take(5)));
                         }
-=======
-                    // Skip expensive audio extraction only if:
-                    // 1. No rule set passed the cheap evaluation AND
-                    // 2. There are no audio-only rule sets that still need to be checked
-                    if (!passesNonAudioRules && !hasAudioOnlyRuleSets)
-                        continue;
-                    
-                    // Phase 2: Extract audio languages and check complete rules
-                    var fullOperand = OperandFactory.GetMediaType(libraryManager, i, user, userDataManager, logger, true);
-                    
-                    // Debug: Log audio languages found for first few items
-                    if (results.Count < 5)
-                    {
-                        logger?.LogInformation("Item '{Name}': Found {Count} audio languages: [{Languages}]", 
-                            i.Name, fullOperand.AudioLanguages.Count, string.Join(", ", fullOperand.AudioLanguages));
->>>>>>> 1aeb6c7e
                     }
                     
                     if (compiledRules.Any(set => set.All(rule => rule(fullOperand))))
@@ -358,17 +258,10 @@
             }
             else
             {
-<<<<<<< HEAD
                 // No expensive field rules - use simple single-pass filtering
                 foreach (var i in items)
                 {
                     var operand = OperandFactory.GetMediaType(libraryManager, i, user, userDataManager, logger, false, false);
-=======
-                // No audio language rules - use simple single-pass filtering
-                foreach (var i in items)
-                {
-                    var operand = OperandFactory.GetMediaType(libraryManager, i, user, userDataManager, logger, false);
->>>>>>> 1aeb6c7e
 
                     if (compiledRules.Any(set => set.All(rule => rule(operand)))) results.Add(i);
                 }
