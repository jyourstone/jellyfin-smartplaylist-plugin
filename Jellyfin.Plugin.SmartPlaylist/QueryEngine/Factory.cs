using System;
using System.Collections.Concurrent;
using System.Collections.Generic;
using System.Linq;
using MediaBrowser.Controller.Entities;
using MediaBrowser.Controller.Entities.TV;
using MediaBrowser.Controller.Entities.Movies;
using MediaBrowser.Controller.Entities.Audio;
using MediaBrowser.Controller.Library;
using Microsoft.Extensions.Logging;
<<<<<<< HEAD
using Jellyfin.Data.Entities;
using Jellyfin.Data.Enums;
using Jellyfin.Plugin.SmartPlaylist.Constants;
=======
using Jellyfin.Data.Enums;
using Jellyfin.Database.Implementations.Entities;
>>>>>>> 0689a077

namespace Jellyfin.Plugin.SmartPlaylist.QueryEngine
{
    /// <summary>
    /// Parameters object for GetMediaType operations to improve readability and maintainability.
    /// </summary>
    public class MediaTypeExtractionOptions
    {
        public bool ExtractAudioLanguages { get; set; } = false;
        public bool ExtractPeople { get; set; } = false;
        public bool ExtractCollections { get; set; } = false;
        public bool ExtractNextUnwatched { get; set; } = false;
        public bool IncludeUnwatchedSeries { get; set; } = true;
        public List<string> AdditionalUserIds { get; set; } = [];
    }

    internal class OperandFactory
    {
        // Cache reflection method lookups for better performance - using ConcurrentDictionary for thread safety
        private static readonly ConcurrentDictionary<Type, System.Reflection.MethodInfo> _getMediaStreamsMethodCache = new();
        private static readonly ConcurrentDictionary<Type, System.Reflection.PropertyInfo> _mediaSourcesPropertyCache = new();
        private static System.Reflection.MethodInfo _getPeopleMethodCache = null;
        private static readonly object _getPeopleMethodLock = new();
        
        // Cache episode property lookups for better performance - using ConcurrentDictionary for thread safety
        private static readonly ConcurrentDictionary<Type, System.Reflection.PropertyInfo> _parentIndexPropertyCache = new();
        private static readonly ConcurrentDictionary<Type, System.Reflection.PropertyInfo> _indexPropertyCache = new();
        private static readonly ConcurrentDictionary<Type, System.Reflection.PropertyInfo> _seriesIdPropertyCache = new();
        
        // Per-refresh cache classes for better performance within single playlist processing
        public class RefreshCache
        {
            public Dictionary<Guid, BaseItem[]> SeriesEpisodes { get; } = [];
            public Dictionary<string, (Guid? NextEpisodeId, int Season, int Episode)> NextUnwatched { get; } = [];
            public Dictionary<Guid, List<string>> ItemCollections { get; } = [];
            public BaseItem[] AllCollections { get; set; } = null;
            public Dictionary<Guid, HashSet<Guid>> CollectionMembershipCache { get; } = [];
        }

        /// <summary>
        /// Sets fallback values for user-specific data when userData is unavailable or invalid.
        /// </summary>
        /// <param name="operand">The operand to populate</param>
        /// <param name="userId">The user ID (as string)</param>
        /// <param name="isPlayed">The IsPlayed value to use</param>
        private static void SetUserDataFallbacks(Operand operand, string userId, bool isPlayed)
        {
            operand.IsPlayedByUser[userId] = isPlayed;
            operand.PlayCountByUser[userId] = isPlayed ? 1 : 0;
            operand.IsFavoriteByUser[userId] = false;
            operand.LastPlayedDateByUser[userId] = -1; // Never played
        }

        /// <summary>
        /// Populates user-specific data from userData into the operand.
        /// </summary>
        /// <param name="operand">The operand to populate</param>
        /// <param name="userId">The user ID (as string)</param>
        /// <param name="isPlayed">The IsPlayed value</param>
        /// <param name="userData">The userData object to extract from</param>
        private static void PopulateUserData(Operand operand, string userId, bool isPlayed, object userData)
        {
            operand.IsPlayedByUser[userId] = isPlayed;
            
            // Use reflection to safely extract properties from userData
            var userDataType = userData.GetType();
            
            // Extract PlayCount
            var playCountProp = userDataType.GetProperty("PlayCount");
            if (playCountProp != null)
            {
                var playCountValue = playCountProp.GetValue(userData);
                operand.PlayCountByUser[userId] = playCountValue != null ? (int)playCountValue : 0;
            }
            else
            {
                operand.PlayCountByUser[userId] = 0;
            }
            
            // Extract IsFavorite
            var isFavoriteProp = userDataType.GetProperty("IsFavorite");
            if (isFavoriteProp != null)
            {
                var isFavoriteValue = isFavoriteProp.GetValue(userData);
                operand.IsFavoriteByUser[userId] = isFavoriteValue != null && (bool)isFavoriteValue;
            }
            else
            {
                operand.IsFavoriteByUser[userId] = false;
            }
            
            // Extract LastPlayedDate - handle both nullable and non-nullable DateTime
            var lastPlayedDateProp = userDataType.GetProperty("LastPlayedDate");
            if (lastPlayedDateProp != null)
            {
                var lastPlayedDateValue = lastPlayedDateProp.GetValue(userData);
                if (lastPlayedDateValue != null)
                {
                    // Handle nullable DateTime
                    if (lastPlayedDateValue is DateTime dateTime && dateTime != DateTime.MinValue)
                    {
                        operand.LastPlayedDateByUser[userId] = SafeToUnixTimeSeconds(dateTime);
                    }
                    // Handle nullable DateTime (DateTime?)
                    else if (lastPlayedDateValue.GetType().IsGenericType && 
                             lastPlayedDateValue.GetType().GetGenericTypeDefinition() == typeof(Nullable<>) &&
                             lastPlayedDateValue.GetType().GetGenericArguments()[0] == typeof(DateTime))
                    {
                        var nullableDateTimeProp = lastPlayedDateValue.GetType().GetProperty("HasValue");
                        var valueProp = lastPlayedDateValue.GetType().GetProperty("Value");
                        
                        if (nullableDateTimeProp != null && valueProp != null)
                        {
                            bool hasValue = (bool)nullableDateTimeProp.GetValue(lastPlayedDateValue);
                            if (hasValue)
                            {
                                var dateValue = (DateTime)valueProp.GetValue(lastPlayedDateValue);
                                operand.LastPlayedDateByUser[userId] = SafeToUnixTimeSeconds(dateValue);
                            }
                            else
                            {
                                operand.LastPlayedDateByUser[userId] = -1; // Never played
                            }
                        }
                        else
                        {
                            operand.LastPlayedDateByUser[userId] = -1; // Never played
                        }
                    }
                    else
                    {
                        operand.LastPlayedDateByUser[userId] = -1; // Never played - unhandled type
                    }
                }
                else
                {
                    operand.LastPlayedDateByUser[userId] = -1; // Never played - null value
                }
            }
            else
            {
                operand.LastPlayedDateByUser[userId] = -1; // Never played - property not found
            }
        }

        /// <summary>
        /// Safely extracts an integer value from a property, handling both nullable and non-nullable int properties.
        /// </summary>
        /// <param name="value">The property value to convert</param>
        /// <returns>Nullable int representing the extracted value</returns>
        private static int? ExtractIntValue(object value)
        {
            if (value is int intValue)
                return intValue;
            if (value == null)
                return null;
            
            // Try to convert to int if it's some other numeric type
            try
            {
                return Convert.ToInt32(value);
            }
            catch
            {
                return null;
            }
        }

        /// <summary>
        /// Extracts audio languages from media streams.
        /// </summary>
        private static void ExtractAudioLanguages(Operand operand, BaseItem baseItem, ILogger logger)
        {
            operand.AudioLanguages = [];
            try
            {
                // Try multiple approaches to access media stream information
                List<object> mediaStreams = [];
                
                // Approach 1: Try GetMediaStreams method if it exists (with caching)
                var baseItemType = baseItem.GetType();
                var getMediaStreamsMethod = _getMediaStreamsMethodCache.GetOrAdd(baseItemType, type => type.GetMethod("GetMediaStreams"));
                
                if (getMediaStreamsMethod != null)
                {
                    try
                    {
                        var result = getMediaStreamsMethod.Invoke(baseItem, null);
                        if (result is IEnumerable<object> streamEnum)
                        {
                            mediaStreams.AddRange(streamEnum);
                        }
                    }
                    catch (Exception ex)
                    {
                        logger?.LogDebug(ex, "Failed to call GetMediaStreams method for item {Name}", baseItem.Name);
                    }
                }
                
                // Approach 2: Look for MediaSources property (with caching)
                var mediaSourcesProperty = _mediaSourcesPropertyCache.GetOrAdd(baseItemType, type => type.GetProperty("MediaSources"));
                
                if (mediaSourcesProperty != null)
                {
                    var mediaSources = mediaSourcesProperty.GetValue(baseItem);
                    if (mediaSources != null && mediaSources is IEnumerable<object> sourceEnum)
                    {
                        foreach (var source in sourceEnum)
                        {
                            try
                            {
                                var streamsProperty = source.GetType().GetProperty("MediaStreams");
                                if (streamsProperty != null)
                                {
                                    var streams = streamsProperty.GetValue(source);
                                    if (streams is IEnumerable<object> streamList)
                                    {
                                        mediaStreams.AddRange(streamList);
                                    }
                                }
                            }
                            catch (Exception ex)
                            {
                                logger?.LogDebug(ex, "Failed to process MediaSource for item {Name}", baseItem.Name);
                            }
                        }
                    }
                }
                
                // Process found streams
                foreach (var stream in mediaStreams)
                {
                    try
                    {
                        var typeProperty = stream.GetType().GetProperty("Type");
                        var languageProperty = stream.GetType().GetProperty("Language");
                        
                        if (typeProperty != null)
                        {
                            var streamType = typeProperty.GetValue(stream);
                            var language = languageProperty?.GetValue(stream) as string;
                            
                            // Check if it's an audio stream
                            if (streamType != null && streamType.ToString() == "Audio")
                            {
                                if (!string.IsNullOrEmpty(language) && !operand.AudioLanguages.Contains(language))
                                {
                                    operand.AudioLanguages.Add(language);
                                }
                            }
                        }
                    }
                    catch (Exception ex)
                    {
                        logger?.LogDebug(ex, "Failed to process individual stream for item {Name}", baseItem.Name);
                    }
                }
            }
            catch (Exception ex)
            {
                logger?.LogWarning(ex, "Failed to extract audio languages for item {Name}", baseItem.Name);
            }
        }

        /// <summary>
        /// Extracts people (actors, directors, producers, etc.) associated with the item.
        /// </summary>
        private static void ExtractPeople(Operand operand, BaseItem baseItem, ILibraryManager libraryManager, ILogger logger)
        {
            operand.People = [];
            try
            {
                // Cache the GetPeople method lookup for better performance
                var getPeopleMethod = _getPeopleMethodCache;
                if (getPeopleMethod == null)
                {
                    lock (_getPeopleMethodLock)
                    {
                        if (_getPeopleMethodCache == null)
                        {
                            _getPeopleMethodCache = libraryManager.GetType().GetMethod("GetPeople", [typeof(InternalPeopleQuery)]);
                        }
                        getPeopleMethod = _getPeopleMethodCache;
                    }
                }
                
                if (getPeopleMethod != null)
                {
                    // Use InternalPeopleQuery to get people associated with this item
                    var peopleQuery = new InternalPeopleQuery
                    {
                        ItemId = baseItem.Id
                    };
                    
                    var result = getPeopleMethod.Invoke(libraryManager, [peopleQuery]);
                    
                    if (result is IEnumerable<object> peopleEnum)
                    {
                        foreach (var person in peopleEnum)
                        {
                            if (person != null)
                            {
                                var nameProperty = person.GetType().GetProperty("Name");
                                if (nameProperty != null)
                                {
                                    var name = nameProperty.GetValue(person) as string;
                                    if (!string.IsNullOrEmpty(name) && !operand.People.Contains(name))
                                    {
                                        operand.People.Add(name);
                                    }
                                }
                            }
                        }
                    }
                }
            }
            catch (Exception ex)
            {
                logger?.LogWarning(ex, "Failed to extract people for item {Name}", baseItem.Name);
            }
        }

        /// <summary>
        /// Extracts artists and album artists for music items.
        /// </summary>
        private static void ExtractArtists(Operand operand, BaseItem baseItem, ILogger logger)
        {
            operand.Artists = [];
            operand.AlbumArtists = [];
            
            try
            {
                // Try to extract Artist property
                var artistProperty = baseItem.GetType().GetProperty("Artist");
                if (artistProperty != null)
                {
                    var artistValue = artistProperty.GetValue(baseItem) as string;
                    if (!string.IsNullOrEmpty(artistValue))
                    {
                        operand.Artists.Add(artistValue);
                    }
                }
                
                // Try to extract Artists property (collection)
                var artistsProperty = baseItem.GetType().GetProperty("Artists");
                if (artistsProperty != null)
                {
                    var artistsValue = artistsProperty.GetValue(baseItem);
                    if (artistsValue is IEnumerable<string> artistsCollection)
                    {
                        foreach (var artist in artistsCollection)
                        {
                            if (!string.IsNullOrEmpty(artist) && !operand.Artists.Contains(artist))
                            {
                                operand.Artists.Add(artist);
                            }
                        }
                    }
                }
                
                // Try to extract AlbumArtist property
                var albumArtistProperty = baseItem.GetType().GetProperty("AlbumArtist");
                if (albumArtistProperty != null)
                {
                    var albumArtistValue = albumArtistProperty.GetValue(baseItem) as string;
                    if (!string.IsNullOrEmpty(albumArtistValue))
                    {
                        operand.AlbumArtists.Add(albumArtistValue);
                    }
                }
                
                // Try to extract AlbumArtists property (collection)
                var albumArtistsProperty = baseItem.GetType().GetProperty("AlbumArtists");
                if (albumArtistsProperty != null)
                {
                    var albumArtistsValue = albumArtistsProperty.GetValue(baseItem);
                    if (albumArtistsValue is IEnumerable<string> albumArtistsCollection)
                    {
                        foreach (var albumArtist in albumArtistsCollection)
                        {
                            if (!string.IsNullOrEmpty(albumArtist) && !operand.AlbumArtists.Contains(albumArtist))
                            {
                                operand.AlbumArtists.Add(albumArtist);
                            }
                        }
                    }
                }
            }
            catch (Exception ex)
            {
                logger?.LogWarning(ex, "Failed to extract artists for item {Name}", baseItem.Name);
            }
        }

        // Clean API using options object - no more boolean flag proliferation!
        public static Operand GetMediaType(ILibraryManager libraryManager, BaseItem baseItem, User user, 
            IUserDataManager userDataManager, ILogger logger, MediaTypeExtractionOptions options,
            RefreshCache cache)
        {
            // Validate options parameter to avoid NullReferenceException
            if (options == null)
            {
                throw new ArgumentNullException(nameof(options), "MediaTypeExtractionOptions cannot be null");
            }
            
            // Extract options for easier access
            var extractAudioLanguages = options.ExtractAudioLanguages;
            var extractPeople = options.ExtractPeople;  
            var extractNextUnwatched = options.ExtractNextUnwatched;
            var includeUnwatchedSeries = options.IncludeUnwatchedSeries;
            var additionalUserIds = options.AdditionalUserIds;
            
            // Cache the IsPlayed result to avoid multiple expensive calls
            var isPlayed = baseItem.IsPlayed(user);

            var operand = new Operand(baseItem.Name)
            {
                Genres = [.. baseItem.Genres],
                Studios = [.. baseItem.Studios],
                CommunityRating = baseItem.CommunityRating.GetValueOrDefault(),
                CriticRating = baseItem.CriticRating.GetValueOrDefault(),
                MediaType = baseItem.MediaType.ToString(),
                ItemType = GetItemTypeName(baseItem),
                Album = baseItem.Album,
                ProductionYear = baseItem.ProductionYear.GetValueOrDefault(),
                Tags = baseItem.Tags is not null ? [.. baseItem.Tags] : [],
                RuntimeMinutes = baseItem.RunTimeTicks.HasValue ? TimeSpan.FromTicks(baseItem.RunTimeTicks.Value).TotalMinutes : 0.0
            };

            // Try to access user data properly
            try
            {
                if (userDataManager != null)
                {
                    var userData = userDataManager.GetUserData(user, baseItem);
                    if (userData != null)
                    {
                        // Populate user-specific data for playlist owner
                        PopulateUserData(operand, user.Id.ToString(), isPlayed, userData);
                    }
                    else
                    {
                        // Fallback when userData is null - treat as never played for playlist owner
                        SetUserDataFallbacks(operand, user.Id.ToString(), isPlayed);
                    }
                }
                else
                {
                    // Fallback approach - try reflection and populate dictionaries for playlist owner
                    var userDataProperty = baseItem.GetType().GetProperty("UserData");
                    if (userDataProperty != null)
                    {
                        var userData = userDataProperty.GetValue(baseItem);
                        if (userData != null)
                        {
                            // Use our helper method to populate user data consistently
                            PopulateUserData(operand, user.Id.ToString(), isPlayed, userData);
                        }
                        else
                        {
                            // UserData is null - set fallback values for playlist owner
                            SetUserDataFallbacks(operand, user.Id.ToString(), isPlayed);
                        }
                    }
                    else
                    {
                        // UserData property not found - set fallback values for playlist owner
                        SetUserDataFallbacks(operand, user.Id.ToString(), isPlayed);
                    }
                }
            }
            catch (Exception ex)
            {
                logger?.LogWarning(ex, "Error accessing user data for item {Name}", baseItem.Name);
                // Keep the fallback values we set above
            }
            
            // Extract user-specific data for additional users
            if (additionalUserIds != null && additionalUserIds.Count > 0 && userDataManager != null)
            {
                foreach (var userId in additionalUserIds)
                {
                    try
                    {
                        if (Guid.TryParse(userId, out var userGuid))
                        {
                            // Try to get user by ID
                            try
                            {
                                var targetUser = GetUserById(userDataManager, userGuid);
                                if (targetUser != null)
                                {
                                    var userIsPlayed = baseItem.IsPlayed(targetUser);
                                    operand.IsPlayedByUser[userId] = userIsPlayed;
                                    
                                    var targetUserData = userDataManager.GetUserData(targetUser, baseItem);
                                    if (targetUserData != null)
                                    {
                                        PopulateUserData(operand, userId, userIsPlayed, targetUserData);
                                    }
                                    else
                                    {
                                        // Fallback values when targetUserData is null
                                        SetUserDataFallbacks(operand, userId, userIsPlayed);
                                    }
                                }
                                else
                                {
                                    // User exists in system but GetUserById returned null - this is a legitimate "user not found" case
                                    logger?.LogWarning("User with ID {UserId} not found for user-specific data extraction. This playlist rule references a user that no longer exists.", userId);
                                    throw new InvalidOperationException($"User with ID {userId} not found. This playlist rule references a user that no longer exists.");
                                }
                            }
                            catch (InvalidOperationException ex) when (ex.Message.Contains("reflection") || ex.Message.Contains("internal structure"))
                            {
                                // This is a reflection failure, not a missing user - provide a more helpful error
                                logger?.LogError(ex, "Failed to access user manager via reflection for user {UserId}. This may be due to a Jellyfin version compatibility issue.", userId);
                                throw new InvalidOperationException($"Unable to access user information due to internal system changes. This plugin may need to be updated for this version of Jellyfin. Original error: {ex.Message}", ex);
                            }
                        }
                        else
                        {
                            logger?.LogWarning("Invalid user ID format: {UserId}", userId);
                        }
                    }
                    catch (InvalidOperationException)
                    {
                        // Re-throw InvalidOperationException to allow SmartPlaylist.cs to handle it properly
                        // This stops playlist processing when a referenced user no longer exists or when reflection fails
                        throw;
                    }
                    catch (Exception ex)
                    {
                        logger?.LogWarning(ex, "Error extracting user data for user {UserId} on item {Name}", userId, baseItem.Name);
                    }
                }
            }
            
            operand.OfficialRating = baseItem.OfficialRating ?? "";
            
            // Extract Overview property using reflection
            try
            {
                var overviewProperty = baseItem.GetType().GetProperty("Overview");
                if (overviewProperty != null)
                {
                    var overviewValue = overviewProperty.GetValue(baseItem) as string;
                    operand.Overview = overviewValue ?? "";
                }
            }
            catch (Exception ex)
            {
                logger?.LogDebug(ex, "Failed to extract Overview for item {Name}", baseItem.Name);
                operand.Overview = "";
            }
            
            operand.DateCreated = SafeToUnixTimeSeconds(baseItem.DateCreated);
            operand.DateLastRefreshed = SafeToUnixTimeSeconds(baseItem.DateLastRefreshed);
            operand.DateLastSaved = SafeToUnixTimeSeconds(baseItem.DateLastSaved);
            operand.DateModified = SafeToUnixTimeSeconds(baseItem.DateModified);
            
            // Extract ReleaseDate from PremiereDate property
            operand.ReleaseDate = DateUtils.GetReleaseDateUnixTimestamp(baseItem);
            
            operand.FolderPath = baseItem.ContainingFolderPath;
            
            // Fix null reference exception for Path
            operand.FileName = !string.IsNullOrEmpty(baseItem.Path) ? 
                System.IO.Path.GetFileName(baseItem.Path) ?? "" : "";
            
            // Extract audio languages from media streams - only when needed for performance
            if (extractAudioLanguages)
            {
                ExtractAudioLanguages(operand, baseItem, logger);
            }
            else
            {
                operand.AudioLanguages = [];
            }
            
            // Extract collections - only when needed for performance
            if (options.ExtractCollections)
            {
                operand.Collections = ExtractCollections(baseItem, user, libraryManager, cache, logger);
            }
            else
            {
                operand.Collections = [];
            }
            
            // Extract all people (actors, directors, producers, etc.) - only when needed for performance
            if (extractPeople)
            {
                ExtractPeople(operand, baseItem, libraryManager, logger);
            }
            else
            {
                operand.People = [];
            }
            
            // Extract artists and album artists for music items (cheap operations, always extract)
            ExtractArtists(operand, baseItem, logger);
            
            // Extract NextUnwatched status for each user - only when needed for performance
            operand.NextUnwatchedByUser = [];
            if (extractNextUnwatched)
            {
                try
                {
                    // Only process episodes - other item types cannot be "next unwatched"
<<<<<<< HEAD
                    // Use proper type checking instead of string comparison
                    if (baseItem is Episode)
=======
                    // Check ItemType which is already populated above, avoiding repeated reflection calls
                    if (operand.ItemType == "Episode")
>>>>>>> 0689a077
                    {
                        var episodeType = baseItem.GetType();
                        
                        // Use cached property lookups for better performance with thread-safe access
                        var seriesIdProperty = _seriesIdPropertyCache.GetOrAdd(episodeType, type => type.GetProperty("SeriesId"));
                        var parentIndexProperty = _parentIndexPropertyCache.GetOrAdd(episodeType, type => type.GetProperty("ParentIndexNumber"));
                        var indexProperty = _indexPropertyCache.GetOrAdd(episodeType, type => type.GetProperty("IndexNumber"));
                        
                        if (seriesIdProperty != null && parentIndexProperty != null && indexProperty != null)
                        {
                            var seriesId = seriesIdProperty.GetValue(baseItem);
                            // Safe extraction of season and episode numbers - handle both nullable and non-nullable int properties
                            var seasonNumber = ExtractIntValue(parentIndexProperty.GetValue(baseItem));
                            var episodeNumber = ExtractIntValue(indexProperty.GetValue(baseItem));
                            
                            // Safely convert SeriesId to Guid and validate all required properties
                            if (seriesId is Guid seriesGuid && seasonNumber.HasValue && episodeNumber.HasValue)
                            {
                                // Get all episodes in this series - use cache to avoid redundant database queries
                                var allEpisodes = GetCachedSeriesEpisodes(seriesGuid, user, libraryManager, cache, logger);
                                
                                // First, calculate NextUnwatched for the main user (playlist owner)
                                var mainUserNextUnwatched = IsNextUnwatchedEpisodeCached(allEpisodes, baseItem, user, seasonNumber.Value, episodeNumber.Value, includeUnwatchedSeries, seriesGuid, cache, logger);
                                operand.NextUnwatchedByUser[user.Id.ToString()] = mainUserNextUnwatched;
                                
                                // Then check for additional users
                                if (additionalUserIds != null)
                                {
                                    foreach (var userId in additionalUserIds)
                                    {
                                        if (Guid.TryParse(userId, out var userGuid))
                                        {
                                            var targetUser = GetUserById(userDataManager, userGuid);
                                            if (targetUser != null)
                                            {
                                                var isNextUnwatched = IsNextUnwatchedEpisodeCached(allEpisodes, baseItem, targetUser, seasonNumber.Value, episodeNumber.Value, includeUnwatchedSeries, seriesGuid, cache, logger);
                                                operand.NextUnwatchedByUser[userId] = isNextUnwatched;
                                            }
                                        }
                                        else
                                        {
                                            logger?.LogWarning("Invalid user ID format: {UserId}", userId);
                                        }
                                    }
                                }
                            }
                        }
                    }
                }
                catch (Exception ex)
                {
                    logger?.LogWarning(ex, "Failed to extract NextUnwatched status for item {Name}", baseItem.Name);
                }
            }
            
            return operand;
        }

        /// <summary>
<<<<<<< HEAD
        /// Gets the item type name using efficient type checking instead of reflection
        /// </summary>
        /// <param name="item">The BaseItem to get the type name for</param>
        /// <returns>The item type name</returns>
        private static string GetItemTypeName(BaseItem item)
        {
            return item switch
            {
                Episode => MediaTypes.Episode,
                Series => MediaTypes.Series,
                Movie => MediaTypes.Movie,
                Audio => MediaTypes.Audio,
                MusicVideo => MediaTypes.MusicVideo,
                _ => item.GetType().Name
            };
        }

        /// <summary>
=======
>>>>>>> 0689a077
        /// Gets all episodes for a series, using cache to avoid redundant database queries.
        /// </summary>
        /// <param name="seriesId">The series ID to get episodes for</param>
        /// <param name="user">User for the query context</param>
        /// <param name="libraryManager">Library manager for database queries</param>
        /// <param name="cache">Per-refresh cache to store results</param>
        /// <param name="logger">Logger for debugging</param>
        /// <returns>Array of all episodes in the series</returns>
        private static BaseItem[] GetCachedSeriesEpisodes(Guid seriesId, User user, ILibraryManager libraryManager, RefreshCache cache, ILogger logger)
        {
            if (cache.SeriesEpisodes.TryGetValue(seriesId, out var cachedEpisodes))
            {
                logger?.LogDebug("Using cached episodes for series {SeriesId} ({EpisodeCount} episodes)", seriesId, cachedEpisodes.Length);
                return cachedEpisodes;
            }

            logger?.LogDebug("Fetching episodes for series {SeriesId} from database (cache miss)", seriesId);
            
            // Note: Using SeriesId as ParentId - this works for standard episodes but may need
            // adjustment for special cases like virtual or merged series
            var episodeQuery = new InternalItemsQuery(user)
            {
                IncludeItemTypes = [BaseItemKind.Episode],
                ParentId = seriesId,
                Recursive = true
            };
            
            var episodes = libraryManager.GetItemsResult(episodeQuery).Items.ToArray();
            logger?.LogDebug("Cached {EpisodeCount} episodes for series {SeriesId}", episodes.Length, seriesId);
            
            cache.SeriesEpisodes[seriesId] = episodes;
            return episodes;
        }

        /// <summary>
        /// Determines if the current episode is the next unwatched episode for a user, with caching.
        /// </summary>
        /// <param name="allEpisodes">All episodes in the series</param>
        /// <param name="currentEpisode">The episode to check</param>
        /// <param name="user">The user to check watch status for</param>
        /// <param name="currentSeason">Current episode's season number</param>
        /// <param name="currentEpisodeNumber">Current episode's episode number</param>
        /// <param name="includeUnwatchedSeries">Whether to include completely unwatched series</param>
        /// <param name="seriesId">The series ID for cache key generation</param>
        /// <param name="cache">Per-refresh cache to store calculation results</param>
        /// <param name="logger">Logger for debugging</param>
        /// <returns>True if this episode is the next unwatched episode for the user</returns>
        private static bool IsNextUnwatchedEpisodeCached(BaseItem[] allEpisodes, BaseItem currentEpisode, User user, 
            int currentSeason, int currentEpisodeNumber, bool includeUnwatchedSeries, Guid seriesId, RefreshCache cache, ILogger logger)
        {
            // Create cache key combining series, user, and settings
            var cacheKey = $"{seriesId}|{user.Id}|{includeUnwatchedSeries}";
            
            if (cache.NextUnwatched.TryGetValue(cacheKey, out var cachedResult))
            {
                logger?.LogDebug("Using cached next unwatched calculation for series {SeriesId}, user {UserId}", seriesId, user.Id);
                
                // Check if the current episode matches the cached next unwatched episode
                return cachedResult.NextEpisodeId.HasValue && 
                       cachedResult.NextEpisodeId.Value == currentEpisode.Id &&
                       cachedResult.Season == currentSeason && 
                       cachedResult.Episode == currentEpisodeNumber;
            }
<<<<<<< HEAD
            
            logger?.LogDebug("Calculating next unwatched episode for series {SeriesId}, user {UserId} (cache miss)", seriesId, user.Id);
            
            // Calculate the next unwatched episode
            var result = CalculateNextUnwatchedEpisodeInfo(allEpisodes, user, includeUnwatchedSeries, logger);
            
            // Cache the result for future use within this refresh
            cache.NextUnwatched[cacheKey] = result;
            
=======
            
            logger?.LogDebug("Calculating next unwatched episode for series {SeriesId}, user {UserId} (cache miss)", seriesId, user.Id);
            
            // Calculate the next unwatched episode
            var result = CalculateNextUnwatchedEpisodeInfo(allEpisodes, user, includeUnwatchedSeries, logger);
            
            // Cache the result for future use within this refresh
            cache.NextUnwatched[cacheKey] = result;
            
>>>>>>> 0689a077
            // Check if the current episode matches the calculated next unwatched episode
            return result.NextEpisodeId.HasValue && 
                   result.NextEpisodeId.Value == currentEpisode.Id &&
                   result.Season == currentSeason && 
                   result.Episode == currentEpisodeNumber;
        }

        /// <summary>
        /// Calculates the next unwatched episode info for a series and user (returns episode details).
        /// </summary>
        private static (Guid? NextEpisodeId, int Season, int Episode) CalculateNextUnwatchedEpisodeInfo(BaseItem[] allEpisodes, User user, 
            bool includeUnwatchedSeries, ILogger logger)
        {
            try
            {
                // Use the original logic to find the next unwatched episode
                var episodeList = allEpisodes.ToList();
                
                // Cache IsPlayed results for all episodes to avoid repeated expensive calls
                var isPlayedCache = new Dictionary<BaseItem, bool>();
                foreach (var episode in episodeList)
                {
                    isPlayedCache[episode] = episode.IsPlayed(user);
                }
                
                // Create a list of episode info with season/episode numbers (excluding season 0 specials)
                var episodeInfos = new List<(BaseItem Episode, int Season, int EpisodeNum, bool IsWatched)>();
                
                foreach (var episode in episodeList)
                {
                    var episodeType = episode.GetType();
                    
                    // Use cached property lookups for better performance with thread-safe access
                    var parentIndexProperty = _parentIndexPropertyCache.GetOrAdd(episodeType, type => type.GetProperty("ParentIndexNumber"));
                    var indexProperty = _indexPropertyCache.GetOrAdd(episodeType, type => type.GetProperty("IndexNumber"));
                    
                    if (parentIndexProperty != null && indexProperty != null)
                    {
                        // Safe extraction of season and episode numbers - handle both nullable and non-nullable int properties
                        var seasonNum = ExtractIntValue(parentIndexProperty.GetValue(episode));
                        var episodeNum = ExtractIntValue(indexProperty.GetValue(episode));
                        
                        // Skip season 0 (specials) and only include episodes with valid season/episode numbers
                        if (seasonNum.HasValue && episodeNum.HasValue && seasonNum.Value > 0)
                        {
                            var isWatched = isPlayedCache[episode];
                            episodeInfos.Add((episode, seasonNum.Value, episodeNum.Value, isWatched));
                        }
                    }
                }
                
                // Sort episodes by season, then episode number
                var sortedEpisodes = episodeInfos.OrderBy(e => e.Season).ThenBy(e => e.EpisodeNum).ToList();
                
                // Find the first unwatched episode
                var (Episode, Season, EpisodeNum, IsWatched) = sortedEpisodes.FirstOrDefault(e => !e.IsWatched);
                
                if (Episode != null)
                {
                    // If includeUnwatchedSeries is false, check if this is a completely unwatched series
                    if (!includeUnwatchedSeries)
                    {
                        // If ALL episodes are unwatched, this is a completely unwatched series - exclude it
                        if (sortedEpisodes.All(e => !e.IsWatched))
                        {
                            return (null, 0, 0); // No next unwatched episode
                        }
                    }
                    
                    return (Episode.Id, Season, EpisodeNum);
                }
                
                // If all episodes are watched, no episode is "next unwatched"
                return (null, 0, 0);
            }
            catch (Exception ex)
            {
                logger?.LogWarning(ex, "Failed to calculate next unwatched episode info");
                return (null, 0, 0);
            }
        }

        /// <summary>
        /// Extracts the collections that a media item belongs to, with caching for performance.
        /// </summary>
        /// <param name="baseItem">The media item to check</param>
        /// <param name="user">The user context for collection access</param>
        /// <param name="libraryManager">Library manager to query collections</param>
        /// <param name="cache">Per-refresh cache to avoid repeated queries</param>
        /// <param name="logger">Logger for debugging</param>
        /// <returns>List of collection names this item belongs to</returns>
        private static List<string> ExtractCollections(BaseItem baseItem, User user, ILibraryManager libraryManager, RefreshCache cache, ILogger logger)
        {
            // Check if we already have the result cached for this item
            if (cache.ItemCollections.TryGetValue(baseItem.Id, out var cachedCollections))
            {
                return cachedCollections;
            }
            
            var collections = new List<string>();
            
            try
            {
                // Load all collections once and cache them
                if (cache.AllCollections == null)
                {
                    logger?.LogDebug("Loading all collections for user {UserId} (cache miss)", user.Id);
                    var collectionQuery = new InternalItemsQuery(user)
                    {
                        IncludeItemTypes = [BaseItemKind.BoxSet],
                        Recursive = true
                    };
                    
                    cache.AllCollections = [.. libraryManager.GetItemsResult(collectionQuery).Items];
                    logger?.LogDebug("Cached {CollectionCount} collections for user {UserId}", cache.AllCollections.Length, user.Id);
                    
                    // Debug: Log collection names (only if debug level logging)
                    if (cache.AllCollections.Length <= 10) // Only log if reasonable number
                    {
                        foreach (var col in cache.AllCollections)
                        {
                            logger?.LogDebug("Found collection: '{CollectionName}' (ID: {CollectionId})", col.Name, col.Id);
                        }
                    }
                }
                
                // Build the reverse lookup cache if it's empty (one-time expensive operation per refresh)
                if (cache.CollectionMembershipCache.Count == 0 && cache.AllCollections.Length > 0)
                {
                    logger?.LogDebug("Building collection membership cache for {CollectionCount} collections", cache.AllCollections.Length);
                    
                    foreach (var collection in cache.AllCollections)
                    {
                        try
                        {
                            // Try multiple approaches to get collection items
                            BaseItem[] itemsInCollection = null;
                            
                            // Approach 1: Try GetChildren method using reflection
                            try
                            {
                                var getChildrenMethod = collection.GetType().GetMethod("GetChildren", [typeof(User), typeof(bool)]);
                                if (getChildrenMethod != null)
                                {
                                    var children = getChildrenMethod.Invoke(collection, [user, true]);
                                    if (children is IEnumerable<BaseItem> childrenEnumerable)
                                    {
                                        itemsInCollection = [.. childrenEnumerable];
                                        logger?.LogDebug("Collection '{CollectionName}' GetChildren() returned {ItemCount} items", collection.Name, itemsInCollection.Length);
                                    }
                                }
                            }
                            catch (Exception ex)
                            {
                                logger?.LogDebug(ex, "GetChildren method failed for collection '{CollectionName}'", collection.Name);
                            }
                            
                            // Approach 2: Try GetLinkedChildren method using reflection  
                            if (itemsInCollection == null || itemsInCollection.Length == 0)
                            {
                                try
                                {
                                    var getLinkedChildrenMethod = collection.GetType().GetMethod("GetLinkedChildren");
                                    if (getLinkedChildrenMethod != null)
                                    {
                                        var linkedChildren = getLinkedChildrenMethod.Invoke(collection, null);
                                        if (linkedChildren is IEnumerable<BaseItem> linkedEnumerable)
                                        {
                                            itemsInCollection = [.. linkedEnumerable];
                                            logger?.LogDebug("Collection '{CollectionName}' GetLinkedChildren() returned {ItemCount} items", collection.Name, itemsInCollection.Length);
                                        }
                                    }
                                }
                                catch (Exception ex)
                                {
                                    logger?.LogDebug(ex, "GetLinkedChildren method failed for collection '{CollectionName}'", collection.Name);
                                }
                            }
                            
                            // Approach 3: Fallback to ParentId query (original approach)
                            if (itemsInCollection == null || itemsInCollection.Length == 0)
                            {
                                var itemsInCollectionQuery = new InternalItemsQuery(user)
                                {
                                    ParentId = collection.Id,
                                    Recursive = true
                                };
                                
                                itemsInCollection = [.. libraryManager.GetItemsResult(itemsInCollectionQuery).Items];
                                logger?.LogDebug("Collection '{CollectionName}' ParentId query returned {ItemCount} items", collection.Name, itemsInCollection.Length);
                            }
                            
                            // Build the reverse lookup set for this collection (O(1) lookups)
                            var membershipSet = new HashSet<Guid>();
                            if (itemsInCollection != null)
                            {
                                foreach (var item in itemsInCollection)
                                {
                                    membershipSet.Add(item.Id);
                                }
<<<<<<< HEAD
                            }
                            
                            cache.CollectionMembershipCache[collection.Id] = membershipSet;
                            
                            // Debug: Log first few items in collection (only for small collections)
                            if (itemsInCollection != null && itemsInCollection.Length <= 5 && itemsInCollection.Length > 0)
                            {
                                foreach (var collectionItem in itemsInCollection.Take(3))
                                {
                                    logger?.LogDebug("  Collection item: '{ItemName}' (ID: {ItemId})", collectionItem.Name, collectionItem.Id);
                                }
=======
>>>>>>> 0689a077
                            }
                            
                            cache.CollectionMembershipCache[collection.Id] = membershipSet;
                            
                            // Debug: Log first few items in collection (only for small collections)
                            if (itemsInCollection != null && itemsInCollection.Length <= 5 && itemsInCollection.Length > 0)
                            {
                                foreach (var collectionItem in itemsInCollection.Take(3))
                                {
                                    logger?.LogDebug("  Collection item: '{ItemName}' (ID: {ItemId})", collectionItem.Name, collectionItem.Id);
                                }
                            }
                        }
                        catch (Exception ex)
                        {
                            logger?.LogDebug(ex, "Error building membership cache for collection '{CollectionName}'", collection.Name);
                            // Create empty set for failed collections to avoid repeated attempts
                            cache.CollectionMembershipCache[collection.Id] = [];
                        }
                        catch (Exception ex)
                        {
                            logger?.LogDebug(ex, "Error building membership cache for collection '{CollectionName}'", collection.Name);
                            // Create empty set for failed collections to avoid repeated attempts
                            cache.CollectionMembershipCache[collection.Id] = [];
                        }
                    }
                    
                    logger?.LogDebug("Collection membership cache built with {CacheCount} collections", cache.CollectionMembershipCache.Count);
                }
                
                // Use the reverse lookup cache for O(1) membership checks (fast!)
                foreach (var collection in cache.AllCollections)
                {
                    if (cache.CollectionMembershipCache.TryGetValue(collection.Id, out var membershipSet) && 
                        membershipSet.Contains(baseItem.Id))
                    {
                        collections.Add(collection.Name);
<<<<<<< HEAD

                    }
                }
                

=======
                        logger?.LogDebug("Item '{ItemName}' belongs to collection '{CollectionName}'", baseItem.Name, collection.Name);
                    }
                }
                
                logger?.LogDebug("Item '{ItemName}' belongs to {CollectionCount} collections: [{Collections}]", 
                    baseItem.Name, collections.Count, string.Join(", ", collections));
>>>>>>> 0689a077
            }
            catch (Exception ex)
            {
                logger?.LogWarning(ex, "Failed to extract collections for item {Name}", baseItem.Name);
            }
            
            // Cache the result
            cache.ItemCollections[baseItem.Id] = collections;
            return collections;
        }

        /// <summary>
        /// Gets a user by ID using reflection to access the user manager from the user data manager.
        /// This is a workaround since IUserDataManager doesn't directly expose user lookup.
        /// </summary>
        /// <param name="userDataManager">The user data manager instance.</param>
        /// <param name="userId">The user ID to look up.</param>
        /// <returns>The user object if found, null otherwise.</returns>
        public static User GetUserById(IUserDataManager userDataManager, Guid userId)
        {
            if (userDataManager == null)
            {
                throw new InvalidOperationException("UserDataManager is null - cannot retrieve user information.");
            }
            
            try
            {
                // We need to use reflection to access the user manager from the user data manager
                // This is a workaround since IUserDataManager doesn't directly expose user lookup
                var userManagerField = userDataManager.GetType().GetField("_userManager", 
                    System.Reflection.BindingFlags.NonPublic | System.Reflection.BindingFlags.Instance);
                
                if (userManagerField == null)
                {
                    // Try alternative field names in case the internal implementation changed
                    var alternativeFields = new[] { "_userManager", "userManager", "_users", "users" };
                    foreach (var fieldName in alternativeFields)
                    {
                        userManagerField = userDataManager.GetType().GetField(fieldName, 
                            System.Reflection.BindingFlags.NonPublic | System.Reflection.BindingFlags.Instance);
                        if (userManagerField != null)
                        {
                            break;
                        }
                    }
                }
                
                if (userManagerField != null)
                {
                    if (userManagerField.GetValue(userDataManager) is IUserManager userManager)
                    {
                        return userManager.GetUserById(userId);
                    }
                    else
                    {
                        throw new InvalidOperationException($"Failed to cast user manager field '{userManagerField.Name}' to IUserManager. The internal structure may have changed.");
                    }
                }
                else
                {
                    throw new InvalidOperationException("Failed to find user manager field in UserDataManager via reflection. The internal structure may have changed - this plugin may need to be updated for this version of Jellyfin.");
                }
            }
            catch (Exception ex) when (ex is not InvalidOperationException)
            {
                throw new InvalidOperationException($"Reflection failed while trying to access user manager: {ex.Message}", ex);
            }
        }

        /// <summary>
        /// Safely converts a DateTime to Unix timestamp, handling invalid dates.
        /// Treats the DateTime as UTC to ensure consistency with other date handling in the plugin.
        /// </summary>
        /// <param name="dateTime">The DateTime to convert.</param>
        /// <returns>Unix timestamp in seconds, or 0 if the date is invalid.</returns>
        private static double SafeToUnixTimeSeconds(DateTime dateTime)
        {
            try
            {
                // Check if the date is within valid range for DateTimeOffset
                if (dateTime < new DateTime(1, 1, 1) || dateTime > new DateTime(9999, 12, 31))
                {
                    return 0; // Return 0 for invalid dates
                }

                // Check for common invalid dates
                if (dateTime == DateTime.MinValue || dateTime == DateTime.MaxValue)
                {
                    return 0;
                }

                // Treat the DateTime as UTC to ensure consistency with other date handling in the plugin
                // This assumes Jellyfin stores dates in UTC, which is the typical behavior
                return new DateTimeOffset(dateTime, TimeSpan.Zero).ToUnixTimeSeconds();
            }
            catch (ArgumentOutOfRangeException)
            {
                // If DateTimeOffset creation fails, return 0
                return 0;
            }
            catch (Exception)
            {
                // For any other unexpected errors, return 0
                return 0;
            }
        }
    }
}<|MERGE_RESOLUTION|>--- conflicted
+++ resolved
@@ -8,14 +8,9 @@
 using MediaBrowser.Controller.Entities.Audio;
 using MediaBrowser.Controller.Library;
 using Microsoft.Extensions.Logging;
-<<<<<<< HEAD
-using Jellyfin.Data.Entities;
-using Jellyfin.Data.Enums;
 using Jellyfin.Plugin.SmartPlaylist.Constants;
-=======
 using Jellyfin.Data.Enums;
 using Jellyfin.Database.Implementations.Entities;
->>>>>>> 0689a077
 
 namespace Jellyfin.Plugin.SmartPlaylist.QueryEngine
 {
@@ -626,13 +621,8 @@
                 try
                 {
                     // Only process episodes - other item types cannot be "next unwatched"
-<<<<<<< HEAD
                     // Use proper type checking instead of string comparison
                     if (baseItem is Episode)
-=======
-                    // Check ItemType which is already populated above, avoiding repeated reflection calls
-                    if (operand.ItemType == "Episode")
->>>>>>> 0689a077
                     {
                         var episodeType = baseItem.GetType();
                         
@@ -692,7 +682,6 @@
         }
 
         /// <summary>
-<<<<<<< HEAD
         /// Gets the item type name using efficient type checking instead of reflection
         /// </summary>
         /// <param name="item">The BaseItem to get the type name for</param>
@@ -711,8 +700,6 @@
         }
 
         /// <summary>
-=======
->>>>>>> 0689a077
         /// Gets all episodes for a series, using cache to avoid redundant database queries.
         /// </summary>
         /// <param name="seriesId">The series ID to get episodes for</param>
@@ -776,7 +763,6 @@
                        cachedResult.Season == currentSeason && 
                        cachedResult.Episode == currentEpisodeNumber;
             }
-<<<<<<< HEAD
             
             logger?.LogDebug("Calculating next unwatched episode for series {SeriesId}, user {UserId} (cache miss)", seriesId, user.Id);
             
@@ -786,17 +772,6 @@
             // Cache the result for future use within this refresh
             cache.NextUnwatched[cacheKey] = result;
             
-=======
-            
-            logger?.LogDebug("Calculating next unwatched episode for series {SeriesId}, user {UserId} (cache miss)", seriesId, user.Id);
-            
-            // Calculate the next unwatched episode
-            var result = CalculateNextUnwatchedEpisodeInfo(allEpisodes, user, includeUnwatchedSeries, logger);
-            
-            // Cache the result for future use within this refresh
-            cache.NextUnwatched[cacheKey] = result;
-            
->>>>>>> 0689a077
             // Check if the current episode matches the calculated next unwatched episode
             return result.NextEpisodeId.HasValue && 
                    result.NextEpisodeId.Value == currentEpisode.Id &&
@@ -997,7 +972,6 @@
                                 {
                                     membershipSet.Add(item.Id);
                                 }
-<<<<<<< HEAD
                             }
                             
                             cache.CollectionMembershipCache[collection.Id] = membershipSet;
@@ -1009,8 +983,6 @@
                                 {
                                     logger?.LogDebug("  Collection item: '{ItemName}' (ID: {ItemId})", collectionItem.Name, collectionItem.Id);
                                 }
-=======
->>>>>>> 0689a077
                             }
                             
                             cache.CollectionMembershipCache[collection.Id] = membershipSet;
@@ -1048,20 +1020,11 @@
                         membershipSet.Contains(baseItem.Id))
                     {
                         collections.Add(collection.Name);
-<<<<<<< HEAD
-
-                    }
-                }
-                
-
-=======
-                        logger?.LogDebug("Item '{ItemName}' belongs to collection '{CollectionName}'", baseItem.Name, collection.Name);
-                    }
-                }
-                
-                logger?.LogDebug("Item '{ItemName}' belongs to {CollectionCount} collections: [{Collections}]", 
-                    baseItem.Name, collections.Count, string.Join(", ", collections));
->>>>>>> 0689a077
+
+                    }
+                }
+                
+
             }
             catch (Exception ex)
             {
