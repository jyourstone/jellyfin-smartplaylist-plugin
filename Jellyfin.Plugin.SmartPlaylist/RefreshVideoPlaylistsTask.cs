using System.Collections.Generic;
using System.Linq;
using Jellyfin.Data.Enums;
<<<<<<< HEAD
using Jellyfin.Data.Entities;
using Jellyfin.Plugin.SmartPlaylist.Constants;
=======
using Jellyfin.Database.Implementations.Entities;
>>>>>>> 0689a077
using MediaBrowser.Controller;
using MediaBrowser.Controller.Entities;
using MediaBrowser.Controller.Library;
using MediaBrowser.Controller.Playlists;
using MediaBrowser.Controller.Providers;
using Microsoft.Extensions.Logging;

namespace Jellyfin.Plugin.SmartPlaylist
{
    /// <summary>
    /// Scheduled task for refreshing video smart playlists (movies, series, episodes).
    /// </summary>
    public class RefreshVideoPlaylistsTask(
        IUserManager userManager,
        ILibraryManager libraryManager,
        ILogger<RefreshVideoPlaylistsTask> logger,
        IServerApplicationPaths serverApplicationPaths,
        IPlaylistManager playlistManager,
        IUserDataManager userDataManager,
        IProviderManager providerManager) : RefreshPlaylistsTaskBase(userManager, libraryManager, logger, serverApplicationPaths, playlistManager, userDataManager, providerManager)
    {
        public override string Name => "Refresh Video SmartPlaylists";
        public override string Description => "Refresh all video SmartPlaylists (movies, series, episodes, music videos)";
        public override string Key => "RefreshVideoSmartPlaylists";

        protected override string GetHandledMediaTypes()
        {
            return "video";
        }

        protected override IEnumerable<SmartPlaylistDto> FilterPlaylistsByMediaType(IEnumerable<SmartPlaylistDto> playlists)
        {
            return playlists.Where(playlist => 
                playlist.MediaTypes != null && 
                playlist.MediaTypes.Any(mediaType => 
<<<<<<< HEAD
                    MediaTypes.Video.Contains(mediaType)));
=======
                    mediaType == "Movie" || 
                    mediaType == "Series" || 
                    mediaType == "Episode" || mediaType == "MusicVideo"));
>>>>>>> 0689a077
        }

        protected override IEnumerable<BaseItem> GetRelevantUserMedia(User user)
        {
            var query = new InternalItemsQuery(user)
            {
                IncludeItemTypes = [BaseItemKind.Movie, BaseItemKind.Episode, BaseItemKind.Series, BaseItemKind.MusicVideo],
                Recursive = true
            };

            return libraryManager.GetItemsResult(query).Items;
        }
    }
} <|MERGE_RESOLUTION|>--- conflicted
+++ resolved
@@ -1,12 +1,8 @@
 using System.Collections.Generic;
 using System.Linq;
 using Jellyfin.Data.Enums;
-<<<<<<< HEAD
-using Jellyfin.Data.Entities;
 using Jellyfin.Plugin.SmartPlaylist.Constants;
-=======
 using Jellyfin.Database.Implementations.Entities;
->>>>>>> 0689a077
 using MediaBrowser.Controller;
 using MediaBrowser.Controller.Entities;
 using MediaBrowser.Controller.Library;
@@ -42,13 +38,7 @@
             return playlists.Where(playlist => 
                 playlist.MediaTypes != null && 
                 playlist.MediaTypes.Any(mediaType => 
-<<<<<<< HEAD
                     MediaTypes.Video.Contains(mediaType)));
-=======
-                    mediaType == "Movie" || 
-                    mediaType == "Series" || 
-                    mediaType == "Episode" || mediaType == "MusicVideo"));
->>>>>>> 0689a077
         }
 
         protected override IEnumerable<BaseItem> GetRelevantUserMedia(User user)
