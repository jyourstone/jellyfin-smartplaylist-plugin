--- conflicted
+++ resolved
@@ -5,12 +5,8 @@
 using System.Linq;
 using System.Threading;
 using System.Threading.Tasks;
-<<<<<<< HEAD
-using Jellyfin.Data.Entities;
 using Jellyfin.Plugin.SmartPlaylist.Constants;
-=======
 using Jellyfin.Database.Implementations.Entities;
->>>>>>> e4533915
 using MediaBrowser.Controller;
 using MediaBrowser.Controller.Entities;
 using MediaBrowser.Controller.Library;
@@ -61,11 +57,7 @@
                         expr.MemberName == "Collections" && expr.IncludeEpisodesWithinSeries == true) == true) == true;
                 
                 // Use boolean flag instead of string marker to distinguish caches with Collections expansion            
-<<<<<<< HEAD
                 collectionsExpansionFlag = hasCollectionsExpansion && sortedTypes.Contains(MediaTypes.Episode) && !sortedTypes.Contains(MediaTypes.Series);
-=======
-                collectionsExpansionFlag = hasCollectionsExpansion && sortedTypes.Contains("Episode") && !sortedTypes.Contains("Series");
->>>>>>> e4533915
             }
             
             return new MediaTypesKey(sortedTypes, collectionsExpansionFlag);
