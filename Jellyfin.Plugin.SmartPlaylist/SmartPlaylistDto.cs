--- conflicted
+++ resolved
@@ -55,10 +55,7 @@
         public int? MaxItems { get; set; } // Nullable to support backwards compatibility
         public int? MaxPlayTimeMinutes { get; set; } // Nullable to support backwards compatibility
         public AutoRefreshMode AutoRefresh { get; set; } = AutoRefreshMode.Never; // Default to never for backward compatibility
-<<<<<<< HEAD
         public bool? RefreshOnSchedule { get; set; } // Nullable for backward compatibility - true for existing playlists, false for new ones
-=======
->>>>>>> 44492bba
         
         // Legacy support - for migration from old User field
         [Obsolete("Use UserId instead. This property is for backward compatibility only.")]
