--- conflicted
+++ resolved
@@ -762,11 +762,7 @@
             // If no media types specified, return all supported types (backward compatibility)
             if (mediaTypes == null || mediaTypes.Count == 0)
             {
-<<<<<<< HEAD
                 return [BaseItemKind.Movie, BaseItemKind.Audio, BaseItemKind.Episode, BaseItemKind.Series, BaseItemKind.MusicVideo];
-=======
-                return [BaseItemKind.Movie, BaseItemKind.Audio, BaseItemKind.Episode, BaseItemKind.Series];
->>>>>>> 847a97e6
             }
 
             var baseItemKinds = new List<BaseItemKind>();
@@ -787,12 +783,9 @@
                     case "Series":
                         baseItemKinds.Add(BaseItemKind.Series);
                         break;
-<<<<<<< HEAD
                     case "MusicVideo":
                         baseItemKinds.Add(BaseItemKind.MusicVideo);
                         break;
-=======
->>>>>>> 847a97e6
                     default:
                         _logger?.LogWarning("Unknown media type '{MediaType}' - skipping", mediaType);
                         break;
@@ -803,11 +796,7 @@
             if (baseItemKinds.Count == 0)
             {
                 _logger?.LogWarning("No valid media types found, falling back to all supported types");
-<<<<<<< HEAD
                 return [BaseItemKind.Movie, BaseItemKind.Audio, BaseItemKind.Episode, BaseItemKind.Series, BaseItemKind.MusicVideo];
-=======
-                return [BaseItemKind.Movie, BaseItemKind.Audio, BaseItemKind.Episode, BaseItemKind.Series];
->>>>>>> 847a97e6
             }
 
             return [.. baseItemKinds];
