using System;
using System.Collections.Generic;
using System.Diagnostics;
using System.Linq;
using System.Threading;
using System.Threading.Tasks;
using Jellyfin.Data.Enums;
using Jellyfin.Database.Implementations.Entities;
using MediaBrowser.Controller.Entities;
using MediaBrowser.Controller.Library;
using MediaBrowser.Controller.Playlists;
using MediaBrowser.Controller.Providers;
using MediaBrowser.Model.IO;
using MediaBrowser.Model.Playlists;
using Microsoft.Extensions.Logging;

namespace Jellyfin.Plugin.SmartPlaylist
{
    /// <summary>
    /// Service for handling individual smart playlist operations.
    /// </summary>
    public interface IPlaylistService
    {
        Task<(bool Success, string Message, string JellyfinPlaylistId)> RefreshSinglePlaylistAsync(SmartPlaylistDto dto, CancellationToken cancellationToken = default);
        Task<(bool Success, string Message, string JellyfinPlaylistId)> RefreshSinglePlaylistWithTimeoutAsync(SmartPlaylistDto dto, CancellationToken cancellationToken = default);
        Task<(bool Success, string Message, string JellyfinPlaylistId)> ProcessPlaylistRefreshWithCachedMediaAsync(SmartPlaylistDto dto, User user, BaseItem[] allUserMedia, Func<SmartPlaylistDto, Task> saveCallback = null, CancellationToken cancellationToken = default);
        Task DeletePlaylistAsync(SmartPlaylistDto dto, CancellationToken cancellationToken = default);
        Task RemoveSmartSuffixAsync(SmartPlaylistDto dto, CancellationToken cancellationToken = default);
        Task EnablePlaylistAsync(SmartPlaylistDto dto, CancellationToken cancellationToken = default);
        Task DisablePlaylistAsync(SmartPlaylistDto dto, CancellationToken cancellationToken = default);
        Task<(bool Success, string Message)> TryRefreshAllPlaylistsAsync(CancellationToken cancellationToken = default);
        IEnumerable<BaseItem> GetAllUserMediaForPlaylist(User user, List<string> mediaTypes);
    }

    public class PlaylistService(
        IUserManager userManager,
        ILibraryManager libraryManager,
        IPlaylistManager playlistManager,
        IUserDataManager userDataManager,
        ILogger<PlaylistService> logger,
        IProviderManager providerManager) : IPlaylistService
    {
        private readonly IUserManager _userManager = userManager;
        private readonly ILibraryManager _libraryManager = libraryManager;
        private readonly IPlaylistManager _playlistManager = playlistManager;
        private readonly IUserDataManager _userDataManager = userDataManager;
        private readonly ILogger<PlaylistService> _logger = logger;
        private readonly IProviderManager _providerManager = providerManager;

        // Global semaphore to prevent concurrent refresh operations while preserving internal parallelism
        private static readonly SemaphoreSlim _refreshOperationLock = new(1, 1);



        /// <summary>
        /// Core method to process a single playlist refresh with cached media.
        /// This method is used by both single playlist refresh and batch processing.
        /// </summary>
        /// <param name="dto">The playlist DTO to process</param>
        /// <param name="user">The user for this playlist (already resolved)</param>
        /// <param name="allUserMedia">All media items for the user (can be cached)</param>
        /// <param name="saveCallback">Optional callback to save the DTO when JellyfinPlaylistId is updated</param>
        /// <param name="cancellationToken">Cancellation token</param>
        /// <returns>Tuple of (success, message, jellyfinPlaylistId)</returns>
        public async Task<(bool Success, string Message, string JellyfinPlaylistId)> ProcessPlaylistRefreshWithCachedMediaAsync(
            SmartPlaylistDto dto, 
            User user, 
            BaseItem[] allUserMedia, 
            Func<SmartPlaylistDto, Task> saveCallback = null,
            CancellationToken cancellationToken = default)
        {
            return await ProcessPlaylistRefreshAsync(dto, user, allUserMedia, _logger, saveCallback, cancellationToken);
        }

        /// <summary>
        /// Core method to process a single playlist refresh. This is the shared logic used by both
        /// single playlist refresh and batch playlist refresh operations.
        /// </summary>
        /// <param name="dto">The playlist DTO to process</param>
        /// <param name="user">The user for this playlist (already resolved)</param>
        /// <param name="allUserMedia">All media items for the user (can be cached)</param>
        /// <param name="logger">Logger to use for this operation</param>
        /// <param name="saveCallback">Optional callback to save the DTO when JellyfinPlaylistId is updated</param>
        /// <param name="cancellationToken">Cancellation token</param>
        /// <returns>Tuple of (success, message, jellyfinPlaylistId)</returns>
        private async Task<(bool Success, string Message, string JellyfinPlaylistId)> ProcessPlaylistRefreshAsync(
            SmartPlaylistDto dto, 
            User user, 
            BaseItem[] allUserMedia, 
            ILogger logger, 
            Func<SmartPlaylistDto, Task> saveCallback = null,
            CancellationToken cancellationToken = default)
        {
            try
            {
                logger.LogDebug("Processing playlist refresh: {PlaylistName}", dto.Name);
                
                // Check if playlist is enabled
                if (!dto.Enabled)
                {
                    logger.LogDebug("Smart playlist '{PlaylistName}' is disabled. Skipping refresh.", dto.Name);
                    return (true, "Playlist is disabled", string.Empty);
                }

                var smartPlaylist = new SmartPlaylist(dto);
                
                // Log the playlist rules
                logger.LogDebug("Processing playlist {PlaylistName} with {RuleSetCount} rule sets", dto.Name, dto.ExpressionSets?.Count ?? 0);
                
                logger.LogDebug("Found {MediaCount} total media items for user {User}", allUserMedia.Length, user.Username);
                
                var newItems = smartPlaylist.FilterPlaylistItems(allUserMedia, _libraryManager, user, _userDataManager, logger).ToArray();
                logger.LogDebug("Playlist {PlaylistName} filtered to {FilteredCount} items from {TotalCount} total items", 
                    dto.Name, newItems.Length, allUserMedia.Length);
                
                var newLinkedChildren = newItems.Select(itemId => 
                {
                    var item = _libraryManager.GetItemById(itemId);
                    return new LinkedChild 
                    { 
                        ItemId = itemId,
                        Path = item?.Path  // Set the Path property to prevent cleanup task from removing items
                    };
                }).ToArray();

                // Try to find existing playlist by Jellyfin playlist ID first, then by current naming format, then by old format
                Playlist existingPlaylist = null;
                
                logger.LogDebug("Looking for playlist: User={UserId}, JellyfinPlaylistId={JellyfinPlaylistId}", 
                    user.Id, dto.JellyfinPlaylistId);
                
                // First try to find by Jellyfin playlist ID (most reliable)
                if (!string.IsNullOrEmpty(dto.JellyfinPlaylistId) && Guid.TryParse(dto.JellyfinPlaylistId, out var jellyfinPlaylistId))
                {
                    if (_libraryManager.GetItemById(jellyfinPlaylistId) is Playlist playlistById)
                    {
                        existingPlaylist = playlistById;
                        logger.LogDebug("Found existing playlist by Jellyfin playlist ID: {JellyfinPlaylistId} - {PlaylistName}",
                            dto.JellyfinPlaylistId, existingPlaylist.Name);
                    }
                    else
                    {
                        logger.LogDebug("No playlist found by Jellyfin playlist ID: {JellyfinPlaylistId}", dto.JellyfinPlaylistId);
                    }
                }
                
                // Fallback to name-based lookup using OLD format (for backward compatibility)
                if (existingPlaylist == null)
                {
                    // Use the old hardcoded format for finding existing playlists
                    var oldFormatName = dto.Name + " [Smart]";
                    existingPlaylist = GetPlaylistByName(user, oldFormatName);
                    if (existingPlaylist != null)
                    {
                        logger.LogDebug("Found existing playlist by old format name: {PlaylistName}", oldFormatName);
                        
                        // Save the Jellyfin playlist ID now that we found it
                        dto.JellyfinPlaylistId = existingPlaylist.Id.ToString();
                        if (saveCallback != null)
                        {
                            try
                            {
                                await saveCallback(dto);
                                logger.LogDebug("Saved Jellyfin playlist ID {JellyfinPlaylistId} for playlist found by name fallback {PlaylistName}", 
                                    existingPlaylist.Id, dto.Name);
                            }
                            catch (Exception saveEx)
                            {
                                logger.LogWarning(saveEx, "Failed to save playlist DTO after name fallback for {PlaylistName}, but continuing with operation", dto.Name);
                            }
                        }
                    }
                    else
                    {
                        logger.LogDebug("No playlist found by old format name: {PlaylistName}", oldFormatName);
                    }
                }
                
                // Now that we've found the existing playlist (or not), apply the new naming format
                var smartPlaylistName = PlaylistNameFormatter.FormatPlaylistName(dto.Name);
                
                if (existingPlaylist != null)
                {
                    logger.LogDebug("Processing existing playlist: {PlaylistName} (ID: {PlaylistId})", existingPlaylist.Name, existingPlaylist.Id);
                    
                    // Check if the playlist name needs to be updated
                    var currentName = existingPlaylist.Name;
                    var expectedName = smartPlaylistName;
                    var nameChanged = currentName != expectedName;
                    
                    if (nameChanged)
                    {
                        logger.LogDebug("Playlist name changing from '{OldName}' to '{NewName}'", currentName, expectedName);
                        existingPlaylist.Name = expectedName;
                    }
                    
                    // Check if ownership needs to be updated
                    var ownershipChanged = existingPlaylist.OwnerUserId != user.Id;
                    if (ownershipChanged)
                    {
                        logger.LogDebug("Playlist ownership changing from {OldOwner} to {NewOwner}", existingPlaylist.OwnerUserId, user.Id);
                        existingPlaylist.OwnerUserId = user.Id;
                    }
                    
                    // Check if we need to update the playlist due to public/private setting change
                    // Use OpenAccess property instead of Shares.Any() as revealed by debugging
                    var openAccessProperty = existingPlaylist.GetType().GetProperty("OpenAccess");
                    bool isCurrentlyPublic = false;
                    if (openAccessProperty != null)
                    {
                        isCurrentlyPublic = (bool)(openAccessProperty.GetValue(existingPlaylist) ?? false);
                    }
                    else
                    {
                        // Fallback to share manipulation check when OpenAccess property is not available
                        isCurrentlyPublic = existingPlaylist.Shares.Any();
                    }
                    
                    var publicStatusChanged = isCurrentlyPublic != dto.Public;
                    if (publicStatusChanged)
                    {
                        logger.LogDebug("Playlist public status changing from {OldPublic} to {NewPublic}", isCurrentlyPublic, dto.Public);
                    }
                    
                    // Update the playlist if any changes are needed
                    if (nameChanged || ownershipChanged || publicStatusChanged)
                    {
                        await existingPlaylist.UpdateToRepositoryAsync(ItemUpdateType.MetadataEdit, cancellationToken);
                        logger.LogDebug("Updated existing playlist: {PlaylistName}", existingPlaylist.Name);
                    }
                    
                    // Update the playlist items
                    await UpdatePlaylistPublicStatusAsync(existingPlaylist, dto.Public, newLinkedChildren, dto, cancellationToken);
                    
                    // Refresh metadata
                    await RefreshPlaylistMetadataAsync(existingPlaylist, cancellationToken);
                    
                    logger.LogDebug("Successfully updated existing playlist: {PlaylistName} with {ItemCount} items", 
                        existingPlaylist.Name, newLinkedChildren.Length);
                    
                    return (true, $"Updated playlist '{existingPlaylist.Name}' with {newLinkedChildren.Length} items", existingPlaylist.Id.ToString());
                }
                else
                {
                    // Create new playlist
                    logger.LogDebug("Creating new playlist: {PlaylistName}", smartPlaylistName);
                    
                    var newPlaylistId = await CreateNewPlaylistAsync(smartPlaylistName, user.Id, dto.Public, newLinkedChildren, dto, cancellationToken);
                    
                    // Update the DTO with the new Jellyfin playlist ID
                    dto.JellyfinPlaylistId = newPlaylistId;
                    
                    // Save the DTO if a callback is provided
                    if (saveCallback != null)
                    {
                        try
                        {
                            await saveCallback(dto);
                            logger.LogDebug("Saved playlist DTO with new Jellyfin playlist ID {JellyfinPlaylistId} for playlist {PlaylistName}", 
                                newPlaylistId, dto.Name);
                        }
                        catch (Exception saveEx)
                        {
                            logger.LogWarning(saveEx, "Failed to save playlist DTO for {PlaylistName}, but continuing with operation", dto.Name);
                        }
                    }
                    
                    logger.LogDebug("Successfully created new playlist: {PlaylistName} with {ItemCount} items", 
                        smartPlaylistName, newLinkedChildren.Length);
                    
                    return (true, $"Created playlist '{smartPlaylistName}' with {newLinkedChildren.Length} items", newPlaylistId);
                }
            }
            catch (Exception ex)
            {
                logger.LogError(ex, "Error processing playlist refresh for '{PlaylistName}': {ErrorMessage}", dto.Name, ex.Message);
                return (false, $"Error processing playlist '{dto.Name}': {ex.Message}", string.Empty);
            }
        }

        public async Task<(bool Success, string Message, string JellyfinPlaylistId)> RefreshSinglePlaylistAsync(SmartPlaylistDto dto, CancellationToken cancellationToken = default)
        {
            // This is the internal method that assumes the lock is already held
            var stopwatch = Stopwatch.StartNew();
            try
            {
                _logger.LogDebug("Refreshing single smart playlist: {PlaylistName}", dto.Name);
                _logger.LogDebug("PlaylistService.RefreshSinglePlaylistAsync called with: Name={Name}, UserId={UserId}, Public={Public}, Enabled={Enabled}, ExpressionSets={ExpressionSetCount}, MediaTypes={MediaTypes}", 
                    dto.Name, dto.UserId, dto.Public, dto.Enabled, dto.ExpressionSets?.Count ?? 0, 
                    dto.MediaTypes != null ? string.Join(",", dto.MediaTypes) : "None");

                // Get the user for this playlist
                var user = GetPlaylistUser(dto);
                if (user == null)
                {
                    _logger.LogWarning("No user found for playlist '{PlaylistName}'. Skipping.", dto.Name);
                    return (false, "No user found for playlist", string.Empty);
                }

                var allUserMedia = GetAllUserMedia(user, dto.MediaTypes).ToArray();
                
                var (success, message, jellyfinPlaylistId) = await ProcessPlaylistRefreshAsync(dto, user, allUserMedia, _logger, null, cancellationToken);
                
                stopwatch.Stop();
                _logger.LogDebug("Single playlist refresh completed in {ElapsedMs}ms: {Message}", stopwatch.ElapsedMilliseconds, message);
                
                return (success, message, jellyfinPlaylistId);
            }
            catch (Exception ex)
            {
                stopwatch.Stop();
                _logger.LogError(ex, "Error in RefreshSinglePlaylistAsync for '{PlaylistName}' after {ElapsedMs}ms: {ErrorMessage}", 
                    dto.Name, stopwatch.ElapsedMilliseconds, ex.Message);
                return (false, $"Error refreshing playlist '{dto.Name}': {ex.Message}", string.Empty);
            }
        }

        public async Task<(bool Success, string Message, string JellyfinPlaylistId)> RefreshSinglePlaylistWithTimeoutAsync(SmartPlaylistDto dto, CancellationToken cancellationToken = default)
        {
            // Option A: Wait up to 5 seconds for create/edit operations
            _logger.LogDebug("Attempting to acquire refresh lock for single playlist: {PlaylistName} (5-second timeout)", dto.Name);
            
            try
            {
                if (await _refreshOperationLock.WaitAsync(TimeSpan.FromSeconds(5), cancellationToken))
                {
                    try
                    {
                        _logger.LogDebug("Acquired refresh lock for single playlist: {PlaylistName}", dto.Name);
                        var (success, message, playlistId) = await RefreshSinglePlaylistAsync(dto, cancellationToken);
                        return (success, message, playlistId);
                    }
                    finally
                    {
                        _refreshOperationLock.Release();
                        _logger.LogDebug("Released refresh lock for single playlist: {PlaylistName}", dto.Name);
                    }
                }
                else
                {
                    _logger.LogDebug("Timeout waiting for refresh lock for single playlist: {PlaylistName}", dto.Name);
                    return (false, "Playlist refresh is already in progress. Your changes are saved, trying again in 5 seconds...", string.Empty);
                }
            }
            catch (OperationCanceledException)
            {
                _logger.LogDebug("Refresh operation cancelled for playlist: {PlaylistName}", dto.Name);
                return (false, "Refresh operation was cancelled.", string.Empty);
            }
        }

        public Task<(bool Success, string Message)> TryRefreshAllPlaylistsAsync(CancellationToken cancellationToken = default)
        {
            // Option B: Immediate return for manual refresh all
            _logger.LogDebug("Attempting to acquire refresh lock for all playlists (immediate return)");
            
            try
            {
                if (_refreshOperationLock.Wait(0, cancellationToken))
                {
                    try
                    {
                        _logger.LogDebug("Acquired refresh lock for all playlists - delegating to scheduled task");
                        // Don't actually do the refresh here - just trigger the scheduled task
                        // The scheduled task will handle the actual refresh with proper batching and optimization
                        return Task.FromResult((true, "Playlist refresh started successfully"));
                    }
                    finally
                    {
                        _refreshOperationLock.Release();
                        _logger.LogDebug("Released refresh lock for all playlists");
                    }
                }
                else
                {
                    _logger.LogDebug("Refresh lock already held - refresh already in progress");
                    return Task.FromResult((false, "Playlist refresh is already in progress. Please try again in a moment."));
                }
            }
            catch (OperationCanceledException)
            {
                _logger.LogDebug("Refresh operation cancelled for all playlists");
                return Task.FromResult((false, "Refresh operation was cancelled."));
            }
        }

        /// <summary>
        /// Acquires the global refresh lock for use by the scheduled task.
        /// This should be called by the scheduled task to ensure exclusive access.
        /// </summary>
        /// <param name="cancellationToken">The cancellation token</param>
        /// <returns>An IDisposable that releases the lock when disposed</returns>
        public static async Task<IDisposable> AcquireRefreshLockAsync(CancellationToken cancellationToken = default)
        {
            await _refreshOperationLock.WaitAsync(cancellationToken).ConfigureAwait(false);
            return new RefreshLockDisposable();
        }

        /// <summary>
        /// Helper class to ensure the refresh lock is properly released.
        /// </summary>
        private class RefreshLockDisposable : IDisposable
        {
            public void Dispose()
            {
                _refreshOperationLock.Release();
            }
        }

        public Task DeletePlaylistAsync(SmartPlaylistDto dto, CancellationToken cancellationToken = default)
        {
            try
            {
                var user = GetPlaylistUser(dto);
                if (user == null)
                {
                    _logger.LogWarning("No user found for playlist '{PlaylistName}'. Cannot delete Jellyfin playlist.", dto.Name);
                    return Task.CompletedTask;
                }

                Playlist existingPlaylist = null;
                
                // Try to find by Jellyfin playlist ID only (no name fallback for deletion)
                if (!string.IsNullOrEmpty(dto.JellyfinPlaylistId) && Guid.TryParse(dto.JellyfinPlaylistId, out var jellyfinPlaylistId))
                {
                    if (_libraryManager.GetItemById(jellyfinPlaylistId) is Playlist playlistById)
                    {
                        existingPlaylist = playlistById;
                        _logger.LogDebug("Found playlist by Jellyfin playlist ID for deletion: {JellyfinPlaylistId} - {PlaylistName}",
                            dto.JellyfinPlaylistId, existingPlaylist.Name);
                    }
                    else
                    {
                        _logger.LogWarning("No Jellyfin playlist found by ID '{JellyfinPlaylistId}' for deletion. Playlist may have been manually deleted.", dto.JellyfinPlaylistId);
                    }
                }
                else
                {
                    _logger.LogWarning("No Jellyfin playlist ID available for playlist '{PlaylistName}'. Cannot delete Jellyfin playlist.", dto.Name);
                }
                
                if (existingPlaylist != null)
                {
                    _logger.LogInformation("Deleting Jellyfin playlist '{PlaylistName}' (ID: {PlaylistId}) for user '{UserName}'", 
                        existingPlaylist.Name, existingPlaylist.Id, user.Username);
                    _libraryManager.DeleteItem(existingPlaylist, new DeleteOptions { DeleteFileLocation = true }, true);
                }
                
                return Task.CompletedTask;
            }
            catch (Exception ex)
            {
                _logger.LogError(ex, "Error deleting smart playlist {PlaylistName}", dto.Name);
                throw;
            }
        }

        public async Task RemoveSmartSuffixAsync(SmartPlaylistDto dto, CancellationToken cancellationToken = default)
        {
            try
            {
                var user = GetPlaylistUser(dto);
                if (user == null)
                {
                    _logger.LogWarning("No user found for playlist '{PlaylistName}'. Cannot remove smart suffix.", dto.Name);
                    return;
                }

                Playlist existingPlaylist = null;
                
                // Try to find by Jellyfin playlist ID only (no name fallback for suffix removal)
                if (!string.IsNullOrEmpty(dto.JellyfinPlaylistId) && Guid.TryParse(dto.JellyfinPlaylistId, out var jellyfinPlaylistId))
                {
                    if (_libraryManager.GetItemById(jellyfinPlaylistId) is Playlist playlistById)
                    {
                        existingPlaylist = playlistById;
                        _logger.LogDebug("Found playlist by Jellyfin playlist ID for suffix removal: {JellyfinPlaylistId} - {PlaylistName}",
                            dto.JellyfinPlaylistId, existingPlaylist.Name);
                    }
                    else
                    {
                        _logger.LogWarning("No Jellyfin playlist found by ID '{JellyfinPlaylistId}' for suffix removal. Playlist may have been manually deleted.", dto.JellyfinPlaylistId);
                    }
                }
                else
                {
                    _logger.LogWarning("No Jellyfin playlist ID available for playlist '{PlaylistName}'.", dto.Name);
                }
                
                if (existingPlaylist != null)
                {
                    var oldName = existingPlaylist.Name;
                    _logger.LogInformation("Removing smart playlist '{PlaylistName}' (ID: {PlaylistId}) for user '{UserName}'", 
                        oldName, existingPlaylist.Id, user.Username);
                    
                    // Get the current smart playlist name format to see what needs to be removed
                    var currentSmartName = PlaylistNameFormatter.FormatPlaylistName(dto.Name);
                    
                    // Check if the playlist name matches the current smart format
                    if (oldName == currentSmartName)
                    {
                        // Remove the smart playlist naming and keep just the base name
                        existingPlaylist.Name = dto.Name;
                        
                        // Save the changes
                        await existingPlaylist.UpdateToRepositoryAsync(ItemUpdateType.MetadataEdit, cancellationToken).ConfigureAwait(false);
                        
                        _logger.LogDebug("Successfully renamed playlist from '{OldName}' to '{NewName}' for user '{UserName}'", 
                            oldName, dto.Name, user.Username);
                    }
                    else
                    {
                        // Try to remove prefix and suffix even if they don't match current settings
                        // This handles cases where the user changed their prefix/suffix settings
                        var config = Plugin.Instance?.Configuration;
                        if (config != null)
                        {
                            var prefix = config.PlaylistNamePrefix ?? "";
                            var suffix = config.PlaylistNameSuffix ?? "[Smart]";
                            
                            var baseName = dto.Name;
                            var expectedName = PlaylistNameFormatter.FormatPlaylistNameWithSettings(baseName, prefix, suffix);
                            
                            // If the playlist name matches this pattern, remove the prefix and suffix
                            if (oldName == expectedName)
                            {
                                existingPlaylist.Name = baseName;
                                
                                // Save the changes
                                await existingPlaylist.UpdateToRepositoryAsync(ItemUpdateType.MetadataEdit, cancellationToken).ConfigureAwait(false);
                                
                                _logger.LogDebug("Successfully renamed playlist from '{OldName}' to '{NewName}' for user '{UserName}' (removed prefix/suffix)", 
                                    oldName, baseName, user.Username);
                            }
                            else
                            {
                                _logger.LogWarning("Playlist name '{OldName}' doesn't match expected smart format '{ExpectedName}'. Skipping rename.", 
                                    oldName, expectedName);
                            }
                        }
                        else
                        {
                            _logger.LogWarning("Playlist name '{OldName}' doesn't match expected smart format '{ExpectedName}'. Skipping rename.", 
                                oldName, currentSmartName);
                        }
                    }
                }
            }
            catch (Exception ex)
            {
                _logger.LogError(ex, "Error removing smart suffix from playlist {PlaylistName}", dto.Name);
                throw;
            }
        }

        public async Task EnablePlaylistAsync(SmartPlaylistDto dto, CancellationToken cancellationToken = default)
        {
            try
            {
                _logger.LogDebug("Enabling smart playlist: {PlaylistName}", dto.Name);
                
                // Use timeout approach for enable operations since they involve creating/editing playlists
                var (success, message, _) = await RefreshSinglePlaylistWithTimeoutAsync(dto, cancellationToken);
                
                if (success)
                {
                    _logger.LogInformation("Successfully enabled smart playlist: {PlaylistName}", dto.Name);
                }
                else
                {
                    _logger.LogWarning("Failed to enable smart playlist {PlaylistName}: {Message}", dto.Name, message);
                    throw new InvalidOperationException(message);
                }
            }
            catch (Exception ex)
            {
                _logger.LogError(ex, "Error enabling smart playlist {PlaylistName}", dto.Name);
                throw;
            }
        }

        public async Task DisablePlaylistAsync(SmartPlaylistDto dto, CancellationToken cancellationToken = default)
        {
            try
            {
                _logger.LogDebug("Disabling smart playlist: {PlaylistName}", dto.Name);
                
                // Use timeout approach for disable operations since they involve deleting playlists
                if (await _refreshOperationLock.WaitAsync(TimeSpan.FromSeconds(5), cancellationToken))
                {
                    try
                    {
                        _logger.LogDebug("Acquired refresh lock for disabling playlist: {PlaylistName}", dto.Name);
                        await DeletePlaylistAsync(dto, cancellationToken);
                        _logger.LogInformation("Successfully disabled smart playlist: {PlaylistName}", dto.Name);
                    }
                    finally
                    {
                        _refreshOperationLock.Release();
                        _logger.LogDebug("Released refresh lock for disabling playlist: {PlaylistName}", dto.Name);
                    }
                }
                else
                {
                    _logger.LogWarning("Timeout waiting for refresh lock to disable playlist: {PlaylistName}", dto.Name);
                    throw new InvalidOperationException("Playlist refresh is already in progress. Please try again in a moment.");
                }
            }
            catch (Exception ex)
            {
                _logger.LogError(ex, "Error disabling smart playlist {PlaylistName}", dto.Name);
                throw;
            }
        }

        private async Task UpdatePlaylistPublicStatusAsync(Playlist playlist, bool isPublic, LinkedChild[] linkedChildren, SmartPlaylistDto dto, CancellationToken cancellationToken)
        {
                            _logger.LogDebug("Updating playlist {PlaylistName} public status to {PublicStatus} and items to {ItemCount}",
                    playlist.Name, isPublic ? "public" : "private", linkedChildren.Length);
            
            // Update the playlist items
            playlist.LinkedChildren = linkedChildren;
            
            // Note: Jellyfin defaults playlist MediaType to "Audio" regardless of content - this is a known Jellyfin limitation
            
            // Update the public status by setting the OpenAccess property
            var openAccessProperty = playlist.GetType().GetProperty("OpenAccess");
            if (openAccessProperty != null && openAccessProperty.CanWrite)
            {
                _logger.LogDebug("Setting playlist {PlaylistName} OpenAccess property to {IsPublic}", playlist.Name, isPublic);
                openAccessProperty.SetValue(playlist, isPublic);
            }
            else
            {
                // Fallback to share manipulation if OpenAccess property is not available
                _logger.LogWarning("OpenAccess property not found or not writable, falling back to share manipulation");
                if (isPublic && !playlist.Shares.Any())
                {
                    _logger.LogDebug("Making playlist {PlaylistName} public by adding share", playlist.Name);
                    var ownerId = playlist.OwnerUserId;
                    var newShare = new MediaBrowser.Model.Entities.PlaylistUserPermissions(ownerId, false);
                    
                    var currentShares = playlist.Shares?.ToList() ?? [];
                    currentShares.Add(newShare);
                    playlist.Shares = currentShares;
                }
                else if (!isPublic && playlist.Shares.Any())
                {
                    _logger.LogDebug("Making playlist {PlaylistName} private by clearing shares", playlist.Name);
                    playlist.Shares = [];
                }
            }
            
            // Save the changes
            await playlist.UpdateToRepositoryAsync(ItemUpdateType.MetadataEdit, cancellationToken).ConfigureAwait(false);
            
            // Set the appropriate MediaType based on playlist content
            var mediaType = DeterminePlaylistMediaType(dto);
            SetPlaylistMediaType(playlist, mediaType);
            
            // Log the final state using OpenAccess property
            var finalOpenAccessProperty = playlist.GetType().GetProperty("OpenAccess");
            bool isFinallyPublic = finalOpenAccessProperty != null ? (bool)(finalOpenAccessProperty.GetValue(playlist) ?? false) : playlist.Shares.Any();
            _logger.LogDebug("Playlist {PlaylistName} updated: OpenAccess = {OpenAccess}, Shares count = {SharesCount}", 
                playlist.Name, isFinallyPublic, playlist.Shares?.Count ?? 0);
            
            // Refresh metadata to generate cover images
            await RefreshPlaylistMetadataAsync(playlist, cancellationToken).ConfigureAwait(false);
        }

        private async Task<string> CreateNewPlaylistAsync(string playlistName, Guid userId, bool isPublic, LinkedChild[] linkedChildren, SmartPlaylistDto dto, CancellationToken cancellationToken)
        {
            _logger.LogDebug("Creating new smart playlist {PlaylistName} with {ItemCount} items and {PublicStatus} status", 
                playlistName, linkedChildren.Length, isPublic ? "public" : "private");
            
            var result = await _playlistManager.CreatePlaylist(new PlaylistCreationRequest
            {
                Name = playlistName,
                UserId = userId,
                Public = isPublic
            }).ConfigureAwait(false);

            _logger.LogDebug("Playlist creation result: ID = {PlaylistId}", result.Id);

            if (_libraryManager.GetItemById(result.Id) is Playlist newPlaylist)
            {
                _logger.LogDebug("Retrieved new playlist: Name = {Name}, Shares count = {SharesCount}, Public = {Public}", 
                    newPlaylist.Name, newPlaylist.Shares?.Count ?? 0, newPlaylist.Shares.Any());
                
                newPlaylist.LinkedChildren = linkedChildren;
                
                // Note: Jellyfin defaults playlist MediaType to "Audio" regardless of content - this is a known Jellyfin limitation
                
                await newPlaylist.UpdateToRepositoryAsync(ItemUpdateType.MetadataEdit, cancellationToken).ConfigureAwait(false);
                
                // Log the final state after update
                _logger.LogDebug("After update - Playlist {PlaylistName}: Shares count = {SharesCount}, Public = {Public}", 
                    newPlaylist.Name, newPlaylist.Shares?.Count ?? 0, newPlaylist.Shares.Any());
                
                // Set the appropriate MediaType based on playlist content
                var mediaType = DeterminePlaylistMediaType(dto);
                SetPlaylistMediaType(newPlaylist, mediaType);
                
                // Refresh metadata to generate cover images
                await RefreshPlaylistMetadataAsync(newPlaylist, cancellationToken).ConfigureAwait(false);
                
                return result.Id.ToString();
            }
            else
            {
                _logger.LogWarning("Failed to retrieve newly created playlist with ID {PlaylistId}", result.Id);
                return string.Empty;
            }
        }

        private Playlist GetPlaylistByName(User user, string name)
        {
            var query = new InternalItemsQuery(user)
            {
                IncludeItemTypes = [BaseItemKind.Playlist],
                Recursive = true,
                Name = name
            };
            
            return _libraryManager.GetItemsResult(query).Items.OfType<Playlist>().FirstOrDefault();
        }

        private User GetPlaylistUser(SmartPlaylistDto playlist)
        {
            // If new UserId field is set and not empty, use it
            if (playlist.UserId != Guid.Empty)
            {
                return _userManager.GetUserById(playlist.UserId);
            }

            // Legacy migration: if old User field is set, try to find the user
#pragma warning disable CS0618 // Type or member is obsolete
            if (!string.IsNullOrEmpty(playlist.User))
            {
                var user = _userManager.GetUserByName(playlist.User);
                if (user != null)
                {
                    _logger.LogDebug("Found legacy user '{UserName}' for playlist '{PlaylistName}'", playlist.User, playlist.Name);
                    return user;
                }
                else
                {
                    _logger.LogWarning("Legacy playlist '{PlaylistName}' references non-existent user '{UserName}'", playlist.Name, playlist.User);
                }
            }
#pragma warning restore CS0618 // Type or member is obsolete

            return null;
        }
<<<<<<< HEAD
        /// <summary>
        /// Gets all user media for a playlist, filtering by the specified media types.
        /// </summary>
        /// <param name="user">The user to get media for.</param>
        /// <param name="mediaTypes">The media types to filter by, or null/empty to include all supported media types.</param>
        /// <returns>Enumerable of BaseItem matching the specified media types.</returns>
        public IEnumerable<BaseItem> GetAllUserMediaForPlaylist(User user, List<string> mediaTypes)
        {
            return GetAllUserMedia(user, mediaTypes);
        }

=======
>>>>>>> a88d4072
        private IEnumerable<BaseItem> GetAllUserMedia(User user, List<string> mediaTypes = null)
        {
            var query = new InternalItemsQuery(user)
            {
                IncludeItemTypes = GetBaseItemKindsFromMediaTypes(mediaTypes),
                Recursive = true
            };

            return _libraryManager.GetItemsResult(query).Items;
        }

        /// <summary>
        /// Maps string media types to BaseItemKind enums for API-level filtering
        /// </summary>
        private BaseItemKind[] GetBaseItemKindsFromMediaTypes(List<string> mediaTypes)
        {
            // If no media types specified, return all supported types (backward compatibility)
            if (mediaTypes == null || mediaTypes.Count == 0)
            {
                return [BaseItemKind.Movie, BaseItemKind.Audio, BaseItemKind.Episode, BaseItemKind.Series, BaseItemKind.MusicVideo];
            }

            var baseItemKinds = new List<BaseItemKind>();
            
            foreach (var mediaType in mediaTypes)
            {
                switch (mediaType)
                {
                    case "Movie":
                        baseItemKinds.Add(BaseItemKind.Movie);
                        break;
                    case "Audio":
                        baseItemKinds.Add(BaseItemKind.Audio);
                        break;
                    case "Episode":
                        baseItemKinds.Add(BaseItemKind.Episode);
                        break;
                    case "Series":
                        baseItemKinds.Add(BaseItemKind.Series);
                        break;
                    case "MusicVideo":
                        baseItemKinds.Add(BaseItemKind.MusicVideo);
                        break;
                    default:
                        _logger?.LogWarning("Unknown media type '{MediaType}' - skipping", mediaType);
                        break;
                }
            }

            // Fallback to all types if no valid media types were found
            if (baseItemKinds.Count == 0)
            {
                _logger?.LogWarning("No valid media types found, falling back to all supported types");
                return [BaseItemKind.Movie, BaseItemKind.Audio, BaseItemKind.Episode, BaseItemKind.Series, BaseItemKind.MusicVideo];
            }

            return [.. baseItemKinds];
        }

        private async Task RefreshPlaylistMetadataAsync(Playlist playlist, CancellationToken cancellationToken)
        {
            var stopwatch = Stopwatch.StartNew();
            try
            {
                var directoryService = new BasicDirectoryService();
                
                // Check if playlist is empty
                if (playlist.LinkedChildren == null || playlist.LinkedChildren.Length == 0)
                {
                    _logger.LogDebug("Playlist {PlaylistName} is empty - clearing any existing cover images", playlist.Name);
                    
                    // Force metadata refresh to clear existing cover images for empty playlists
                    var clearOptions = new MetadataRefreshOptions(directoryService)
                    {
                        MetadataRefreshMode = MetadataRefreshMode.FullRefresh,
                        ImageRefreshMode = MetadataRefreshMode.FullRefresh,
                        ReplaceAllImages = true,  // Clear all existing images
                        ReplaceAllMetadata = true  // Clear all metadata to ensure clean state
                    };
                    
                    await _providerManager.RefreshSingleItem(playlist, clearOptions, cancellationToken).ConfigureAwait(false);
                    
                    stopwatch.Stop();
                    _logger.LogDebug("Cover image clearing completed for empty playlist {PlaylistName} in {ElapsedTime}ms", playlist.Name, stopwatch.ElapsedMilliseconds);
                    return;
                }
                
                _logger.LogDebug("Triggering metadata refresh for playlist {PlaylistName} to generate cover image", playlist.Name);
                
                var refreshOptions = new MetadataRefreshOptions(directoryService)
                {
                    MetadataRefreshMode = MetadataRefreshMode.Default,
                    ImageRefreshMode = MetadataRefreshMode.Default,
                    ReplaceAllMetadata = true, // Force regeneration of playlist metadata 
                    ReplaceAllImages = true   // Force regeneration of playlist cover images
                };
                
                await _providerManager.RefreshSingleItem(playlist, refreshOptions, cancellationToken).ConfigureAwait(false);
                
                stopwatch.Stop();
                _logger.LogDebug("Cover image generation completed for playlist {PlaylistName} in {ElapsedTime}ms", playlist.Name, stopwatch.ElapsedMilliseconds);
            }
            catch (Exception ex)
            {
                stopwatch.Stop();
                _logger.LogWarning(ex, "Failed to refresh metadata for playlist {PlaylistName} after {ElapsedTime}ms. Cover image may not be generated.", playlist.Name, stopwatch.ElapsedMilliseconds);
            }
        }

        /// <summary>
        /// Determines the appropriate MediaType based on playlist content.
        /// </summary>
        /// <param name="dto">The smart playlist DTO</param>
        /// <returns>"Video" for video content, "Audio" for audio content</returns>
        private string DeterminePlaylistMediaType(SmartPlaylistDto dto)
        {
            if (dto.MediaTypes?.Count > 0)
            {
                // Check if it's audio-only
                if (dto.MediaTypes.All(mt => mt == "Audio"))
                {
                    _logger.LogDebug("Playlist {PlaylistName} contains only Audio content, setting MediaType to Audio", dto.Name);
                    return "Audio";
                }
                
                bool hasVideoContent = dto.MediaTypes.Any(mt => mt is "Movie" or "Series" or "Episode" or "MusicVideo");
                bool hasAudioContent = dto.MediaTypes.Any(mt => mt == "Audio");
                
                if (hasVideoContent && !hasAudioContent)
                {
                    _logger.LogDebug("Playlist {PlaylistName} contains only video content, setting MediaType to Video", dto.Name);
                    return "Video";
                }
            }
            
            // Default to Audio for mixed/unknown content (Jellyfin standard)
            _logger.LogDebug("Playlist {PlaylistName} has mixed/unknown content, defaulting to Audio", dto.Name);
            return "Audio";
        }

        /// <summary>
        /// Sets the MediaType of a Jellyfin playlist using reflection (similar to IsPublic implementation).
        /// </summary>
        /// <param name="playlist">The playlist object</param>
        /// <param name="mediaType">The media type to set ("Video" or "Audio")</param>
        private void SetPlaylistMediaType(Playlist playlist, string mediaType)
        {
            try
            {
                var playlistMediaTypeProperty = playlist.GetType().GetProperty("PlaylistMediaType");
                
                if (playlistMediaTypeProperty != null && playlistMediaTypeProperty.CanWrite)
                {
                    var currentValue = playlistMediaTypeProperty.GetValue(playlist)?.ToString() ?? "null";
                    _logger.LogDebug("Current PlaylistMediaType value for playlist {PlaylistName}: {CurrentValue}", playlist.Name, currentValue);
                    
                    // Convert string to MediaType enum if needed
                    object mediaTypeValue;
                    if (playlistMediaTypeProperty.PropertyType == typeof(string))
                    {
                        mediaTypeValue = mediaType;
                    }
                    else if (playlistMediaTypeProperty.PropertyType.IsEnum)
                    {
                        // Try to parse as enum (e.g., MediaType.Video, MediaType.Audio)
                        if (Enum.TryParse(playlistMediaTypeProperty.PropertyType, mediaType, true, out var enumValue))
                        {
                            mediaTypeValue = enumValue;
                        }
                        else
                        {
                            _logger.LogWarning("Could not parse {MediaType} as {EnumType} for playlist {PlaylistName}", mediaType, playlistMediaTypeProperty.PropertyType.Name, playlist.Name);
                            return;
                        }
                    }
                    else if (playlistMediaTypeProperty.PropertyType.IsGenericType && playlistMediaTypeProperty.PropertyType.GetGenericTypeDefinition() == typeof(Nullable<>))
                    {
                        // Handle nullable enum (MediaType?)
                        var underlyingType = Nullable.GetUnderlyingType(playlistMediaTypeProperty.PropertyType);
                        if (underlyingType != null && underlyingType.IsEnum)
                        {
                            if (Enum.TryParse(underlyingType, mediaType, true, out var enumValue))
                            {
                                mediaTypeValue = enumValue;
                            }
                            else
                            {
                                _logger.LogWarning("Could not parse {MediaType} as nullable {EnumType} for playlist {PlaylistName}", mediaType, underlyingType.Name, playlist.Name);
                                return;
                            }
                        }
                        else
                        {
                            mediaTypeValue = mediaType;
                        }
                    }
                    else
                    {
                        mediaTypeValue = mediaType;
                    }
                    
                    try
                    {
                        _logger.LogDebug("Setting playlist {PlaylistName} PlaylistMediaType to {Value} (Type: {ValueType})", 
                            playlist.Name, mediaTypeValue, mediaTypeValue?.GetType()?.Name ?? "null");
                        
                        playlistMediaTypeProperty.SetValue(playlist, mediaTypeValue);
                        
                        var newValue = playlistMediaTypeProperty.GetValue(playlist)?.ToString() ?? "null";
                        _logger.LogDebug("Successfully set playlist {PlaylistName} PlaylistMediaType from {OldValue} to {NewValue}", 
                            playlist.Name, currentValue, newValue);
                    }
                    catch (Exception setEx)
                    {
                        _logger.LogError(setEx, "Failed to set PlaylistMediaType property on playlist {PlaylistName}", playlist.Name);
                    }
                }
                else
                {
                    _logger.LogWarning("PlaylistMediaType property not found or not writable on playlist {PlaylistName}.", playlist.Name);
                }
            }
            catch (Exception ex)
            {
                _logger.LogError(ex, "Error setting playlist {PlaylistName} MediaType to {MediaType}", playlist.Name, mediaType);
            }
        }


    }

    /// <summary>
    /// Basic DirectoryService implementation for playlist metadata refresh.
    /// </summary>
    public class BasicDirectoryService : IDirectoryService
    {
        public List<FileSystemMetadata> GetDirectories(string path) => [];
        public List<FileSystemMetadata> GetFiles(string path) => [];
        public FileSystemMetadata[] GetFileSystemEntries(string path) => [];
        public FileSystemMetadata GetFile(string path) => null;
        public FileSystemMetadata GetDirectory(string path) => null;
        public FileSystemMetadata GetFileSystemEntry(string path) => null;
        public IReadOnlyList<string> GetFilePaths(string path) => [];
        public IReadOnlyList<string> GetFilePaths(string path, bool clearCache, bool sort) => [];
        public bool IsAccessible(string path) => false;
    }
} <|MERGE_RESOLUTION|>--- conflicted
+++ resolved
@@ -752,7 +752,6 @@
 
             return null;
         }
-<<<<<<< HEAD
         /// <summary>
         /// Gets all user media for a playlist, filtering by the specified media types.
         /// </summary>
@@ -764,8 +763,6 @@
             return GetAllUserMedia(user, mediaTypes);
         }
 
-=======
->>>>>>> a88d4072
         private IEnumerable<BaseItem> GetAllUserMedia(User user, List<string> mediaTypes = null)
         {
             var query = new InternalItemsQuery(user)
