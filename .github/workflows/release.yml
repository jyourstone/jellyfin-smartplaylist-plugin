--- conflicted
+++ resolved
@@ -6,15 +6,9 @@
       - 'v*'
 
 env:
-<<<<<<< HEAD
-  DOTNET_VERSION: 8.0.x
-  PRERELEASE_STR: false
-  TARGET_ABI: 10.10.0
-=======
   DOTNET_VERSION: 9.0.x
   PRERELEASE_STR: true
   TARGET_ABI: 10.11.0
->>>>>>> fb4f295d
 
 jobs:
   build:
@@ -52,14 +46,9 @@
 
       - name: Build plugin
         run: |
-<<<<<<< HEAD
           # Strip preview/rc suffixes for .NET versioning
           VERSION=$(echo "${{ github.ref_name }}" | sed -E 's/(preview|rc).*$//' | sed 's/v//')
           echo "Building version: $VERSION (stripped from tag: ${{ github.ref_name }})"
-=======
-          VERSION=$(echo "${{ github.ref_name }}" | sed 's/v//')
-          echo "Building version: $VERSION"
->>>>>>> fb4f295d
           dotnet build Jellyfin.Plugin.SmartPlaylist/Jellyfin.Plugin.SmartPlaylist.csproj \
             --configuration Release --no-restore -o ./build_output \
             /p:Version=$VERSION /p:AssemblyVersion=$VERSION
@@ -80,13 +69,8 @@
           name: Release ${{ github.ref_name }}
           files: ./Jellyfin.Plugin.SmartPlaylist_${{ github.ref_name }}.zip
           draft: false
-<<<<<<< HEAD
           # Use the dynamically determined prerelease status
           prerelease: ${{ steps.check_preview.outputs.is_preview }}
-=======
-          # convert "true"/"false" string to boolean
-          prerelease: ${{ fromJSON(env.PRERELEASE_STR) }}
->>>>>>> fb4f295d
           generate_release_notes: true
           token: ${{ secrets.PAT }}
 
@@ -110,12 +94,8 @@
         env:
           GITHUB_TOKEN: ${{ secrets.PAT }}
         run: |
-<<<<<<< HEAD
           # Strip preview/rc suffixes for .NET versioning
           VERSION=$(echo "${{ github.ref_name }}" | sed -E 's/(preview|rc).*$//' | sed 's/v//')
-=======
-          VERSION=$(echo "${{ github.ref_name }}" | sed 's/v//')
->>>>>>> fb4f295d
           ASSEMBLY_VERSION="${VERSION}"
           ZIP_NAME="Jellyfin.Plugin.SmartPlaylist_${{ github.ref_name }}.zip"
           CHECKSUM=$(md5sum ${ZIP_NAME} | cut -d' ' -f1 | tr '[:lower:]' '[:upper:]')
