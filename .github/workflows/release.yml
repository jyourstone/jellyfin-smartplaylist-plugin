--- conflicted
+++ resolved
@@ -6,15 +6,9 @@
       - 'v*'
 
 env:
-<<<<<<< HEAD
-  DOTNET_VERSION: 8.0.x
-  PRERELEASE_STR: false
-  TARGET_ABI: 10.10.0
-=======
   DOTNET_VERSION: 9.0.x
   PRERELEASE_STR: true
   TARGET_ABI: 10.11.0
->>>>>>> e4533915
 
 jobs:
   build:
