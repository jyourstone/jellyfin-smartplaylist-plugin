--- conflicted
+++ resolved
@@ -135,10 +135,7 @@
 - **Workout Mix** - Genre contains "Electronic" OR "Rock" AND Max Play Time 45 minutes
 - **Discover New Music** - Play Count = 0 AND Date Created newer than "1 month"
 - **Top Rated Favorites** - Is Favorite = True AND Community Rating greater than 8
-<<<<<<< HEAD
 - **Rediscover Music** - Last Played older than 6 months
-=======
->>>>>>> 847a97e6
 
 #### **Advanced Examples**
 - **Weekend Binge Queue** - Next Unwatched = True (excluding unwatched series) for started shows only
