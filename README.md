# Jellyfin SmartPlaylist Plugin
<div align="center">
    <p>
        <img alt="Logo" src="https://raw.githubusercontent.com/jyourstone/jellyfin-smartplaylist-plugin/master/images/logo.jpg" height="350"/><br />
        <a href="https://github.com/jyourstone/jellyfin-smartplaylist-plugin/releases"><img alt="Total GitHub Downloads" src="https://img.shields.io/github/downloads/jyourstone/jellyfin-smartplaylist-plugin/total"/></a> <a href="https://github.com/jyourstone/jellyfin-smartplaylist-plugin/issues"><img alt="GitHub Issues or Pull Requests" src="https://img.shields.io/github/issues/jyourstone/jellyfin-smartplaylist-plugin"/></a> <a href="https://github.com/jyourstone/jellyfin-smartplaylist-plugin/releases"><img alt="Build and Release" src="https://github.com/jyourstone/jellyfin-smartplaylist-plugin/actions/workflows/release.yml/badge.svg"/></a> <a href="https://jellyfin.org/"><img alt="Jellyfin Version" src="https://img.shields.io/badge/Jellyfin-10.10-blue.svg"/></a>
    </p>        
</div>

A rebuilt and modernized plugin to create smart, rule-based playlists in Jellyfin.

This plugin allows you to create dynamic playlists based on a set of rules, which will automatically update as your library changes. 

Requires Jellyfin version `10.10.0` and newer.

## 📋 Table of Contents

- [✨ Features](#-features)
- [🚀 Quick Start](#-quick-start)
- [⚙️ Configuration](#️-configuration)
- [📋 Overview](#-overview)
- [🎬 Supported Media Types](#supported-media-types)
- [📦 How to Install](#-how-to-install)
- [🛠️ Development](#️-development)
- [🔧 Advanced Configuration](#-advanced-configuration)
- [🙏 Credits](#-credits)
- [⚠️ Disclaimer](#️-disclaimer)

## ✨ Features

- 🚀 **Modern Jellyfin Support** - Built for newer Jellyfin versions with improved compatibility.
- 🎨 **Modern Web Interface** - A full-featured UI to create, edit, view and delete smart playlists.
- ✏️ **Edit Playlists** - Modify existing smart playlists directly from the UI.
- 👥 **User Selection** - Choose which user should own a playlist with an intuitive dropdown, making it easy to create playlists for different family members.
- 🎯 **Flexible Rules** - Build simple or complex rules with an intuitive builder. 
- 🔄 **Automatic Updates** - Playlists refresh automatically on library updates or via scheduled tasks.
- 📦 **Export/Import** - Export all playlists to a ZIP file for backup or transfer between Jellyfin instances. Import playlists with duplicate detection.
- 🎵 **Media Types** - Works with all Jellyfin media types.

## 🚀 Quick Start

1. **Install the Plugin**: [See installation instructions](#-how-to-install)
2. **Access Plugin Settings**: Go to Dashboard → My Plugins → SmartPlaylist
3. **Create Your First Playlist**: Use the "Create Playlist" tab
4. **Example**: Create a playlist for "Unwatched Action Movies" with media type "Movie", Genre contains "Action" AND Is Played = False

## ⚙️ Configuration

SmartPlaylist now features a modern web-based configuration interface through the plugin settings page! No more manual JSON editing required.

<div align="center">
    <p>
        <img alt="Create playlist page" src="https://raw.githubusercontent.com/jyourstone/jellyfin-smartplaylist-plugin/master/images/config_page_create.png" width="270" style="margin-right: 10px;"/>
        <img alt="Manage playlists page" src="https://raw.githubusercontent.com/jyourstone/jellyfin-smartplaylist-plugin/master/images/config_page_manage.png" width="270" style="margin-right: 10px;"/>
        <img alt="Manage playlists page" src="https://raw.githubusercontent.com/jyourstone/jellyfin-smartplaylist-plugin/master/images/config_page_settings.png" width="270"/>
    </p>
</div>

### Using the Web Interface

The web interface is organized into three tabs:

1.  **Create Playlist**: This is where you build new playlists.
    -   Define the rules for including items.
    -   Choose the sort order.
    -   Select which user should own the playlist.
    -   Set the maximum number of items (defaults to 500).
    -   Set the maximum play time for the playlist (defaults to unlimited)
    -   Decide if the playlist should be public or private.
    -   Choose whether or not to enable the playlist.
    -   Configure auto-refresh behavior (Never, On Library Changes, On All Changes).
<<<<<<< HEAD
    -   Set custom refresh schedule (Daily, Weekly, Interval or No schedule).
=======
    -   Control participation in scheduled refresh tasks (useful for randomized playlists).
>>>>>>> 5ab59ebb
2.  **Manage Playlists**: View and edit all of your existing smart playlists.
    -   See the rules, sorting, and other details for each playlist.
    -   Edit existing playlists to modify rules, ownership, or settings.
    -   Enable or disable playlists to show or hide them in Jellyfin.
    -   Refresh individual playlists.
    -   Delete playlists you no longer need with flexible deletion options.
3.  **Settings**: Configure global settings for the plugin.
    -   Set the default sort order for new playlists.
    -   Set the default max items and max play time for new playlists.
    -   Configure custom prefix and suffix for playlist names.
    -   Set the default auto-refresh mode for new playlists.
<<<<<<< HEAD
    -   Set the default custom schedule settings for new playlists (schedule type, time, day, interval).
=======
    -   Set the default scheduled refresh participation for new playlists.
>>>>>>> 5ab59ebb
    -   Export all playlists to a ZIP file for backup or transfer.
    -   Import playlists from a ZIP file with duplicate detection.
    -   Manually trigger a refresh for all smart playlists.

#### Flexible Deletion Options

When deleting a smart playlist, you can choose whether to also delete the corresponding Jellyfin playlist:

- **Delete both (default)**: Removes both the smart playlist configuration and the Jellyfin playlist
- **Delete configuration only**: Keeps the Jellyfin playlist and removes the custom prefix/suffix (if any), making it a regular manually managed playlist

This is useful when you for example want to populate a playlist automatically once, then manage it manually.

#### Custom Playlist Naming

You can customize how smart playlist names appear in Jellyfin by configuring a prefix and/or suffix in the Settings tab:

- **Prefix**: Text added before the playlist name (e.g., "My " → "My Action Movies")
- **Suffix**: Text added after the playlist name (e.g., " - Smart" → "Action Movies - Smart")
- **Both**: Use both prefix and suffix (e.g., "My " + " - Smart" → "My Action Movies - Smart")
- **None**: Leave both empty for no prefix/suffix

The naming configuration applies to all new smart playlists. When you delete a smart playlist but keep the Jellyfin playlist, the custom prefix/suffix will be automatically removed.

#### Export & Import

The Export/Import feature allows you to backup your smart playlist configurations or transfer them between different Jellyfin instances:

**Export:**
- Click the "Export All Playlists" button in the Settings tab
- Downloads a timestamped ZIP file containing all your smart playlist JSON configurations
- Use this as a backup or to transfer your playlists to another Jellyfin server

**Import:**
- Select a ZIP file exported from the SmartPlaylist plugin
- Click "Import Selected File" to upload and process the archive
- **Duplicate Detection**: Playlists with the same GUID as existing playlists will be automatically skipped to prevent conflicts
- **User Reassignment**: When importing playlists from another Jellyfin instance, if the original playlist owner doesn't exist in the destination system, the playlist will be automatically reassigned to the admin user performing the import

> **User-Specific Rules**: Rules like "Is Played by [User]" or "Is Favorite for [User]" that reference non-existent users will need to be updated manually.

### Automatic Updates

Smart playlists can update automatically in multiple ways:

#### **🚀 Real-Time Auto-Refresh**
Configure playlists to refresh automatically when your library changes:

- **Per-Playlist Setting**: Each playlist can be set to `Never`, `On Library Changes`, or `On All Changes`
- **Global Default**: Set the default auto-refresh mode for new playlists in Settings
- **Instant Playback Updates**: Changes to playback status (watched/unwatched, favorites) refresh immediately
- **Batched Library Updates**: Library additions, removals, and metadata updates are intelligently batched to prevent spam during bulk operations
- **Performance Optimized**: Uses advanced caching to only refresh playlists that are actually affected by changes

**Auto-Refresh Modes:**
- **Never**: Scheduled and manual refresh only (original behavior)
- **On Library Changes**: Refresh when items are added, removed, or metadata is updated
- **On All Changes**: Also refresh immediately when playback status changes (watched, favorites, etc.)

#### **🕐 Custom Playlist Scheduling**
Configure individual playlists with their own custom refresh schedules:

- **Per-Playlist Scheduling**: Each playlist can have its own schedule
- **Schedule Types**: Daily (at specific time), Weekly (specific day and time), or Interval (every X minutes/hours)
- **Flexible Intervals**: 15min, 30min, 1h, 2h, 3h, 4h, 6h, 8h, 12h, or 24h intervals
- **Backward Compatible**: Existing playlists continue using legacy Jellyfin scheduled tasks
- **User Visibility**: Clear indication of which scheduling system each playlist uses

**Schedule Options:**
- **Daily**: Refresh at a specific time each day (e.g., 3:00 AM)
- **Weekly**: Refresh on a specific day and time each week (e.g., Sunday at 8:00 PM)  
- **Interval**: Refresh at regular intervals (e.g., every 2 hours, every 30 minutes)
- **No schedule**: Disable all scheduled refreshes (auto-refresh and manual only)

#### **📅 Legacy Scheduled Tasks**
For playlists without custom schedules, the original Jellyfin scheduled tasks are still used:

- **🎵 Audio SmartPlaylists**: Runs by default daily at **3:30 AM** (handles music and audiobooks)
- **🎬 Media SmartPlaylists**: Runs by default **hourly** (handles movies, TV shows, readable books, music videos, home videos, and photos)

These tasks can be configured in the Jellyfin admin dashboard and will only process playlists that don't have custom schedules.

#### **🎯 Example Use Cases**

**Custom Scheduling Examples:**
- **Daily Random Mix**: Random sorted playlist with Daily schedule at 6:00 AM → fresh random order every morning
- **Weekly Discoveries**: New content playlist with Weekly schedule on Sunday at 8:00 PM → weekly refresh for weekend planning
- **Background Refresh**: Mood-based music playlist with 4-hour intervals → regular updates without being intrusive

**Auto-Refresh Examples:**
- **Continue Watching**: NextUnwatched playlist with auto-refresh on all changes → instant updates when episodes are watched
- **New Releases**: Date-based playlist with auto-refresh on library changes → updates immediately when content is added
- **Favorites Collection**: Favorite-based playlist with auto-refresh on all changes → updates when items are favorited/unfavorited

**Mixed Approach:**
Combine both systems for optimal performance:
- Use **custom scheduling** for playlists that benefit from regular refresh (random order, time-based rules)
- Use **auto-refresh** for playlists that need immediate updates (playback status, new additions)

#### **🎲 Scheduled Refresh Control**
Each playlist has a **"Refresh on scheduled tasks"** setting that controls whether it participates in the scheduled refresh tasks:

- **Per-Playlist Setting**: Enable/disable scheduled refresh for individual playlists
- **Global Default**: Set the default behavior for new playlists in Settings (defaults to `false`)
- **Backward Compatibility**: Existing playlists default to `true` (continue participating in scheduled tasks)

**Perfect for Randomized Playlists:**
- Enable scheduled refresh for randomized playlists to get fresh random order daily/hourly
- Disable for rule-based playlists that rely on real-time auto-refresh instead
- Mix and match: some playlists on schedule, others auto-refresh only

**Example Use Cases:**
- **Daily Random Mix**: Random sorted playlist with scheduled refresh enabled → new random order each day
- **Continue Watching**: NextUnwatched playlist with auto-refresh on all changes → instant updates when episodes are watched
- **New Releases**: Date-based playlist with auto-refresh on library changes → updates immediately when content is added

#### **Manual Refresh**
- Use the **"Refresh All Playlists"** button in the Settings tab to trigger both tasks immediately
- Use the **"Refresh"** button next to each playlist in the Manage Playlists tab to refresh individual playlists
- Individual tasks can also be triggered separately from the Jellyfin admin dashboard

#### **⚠️ Performance Considerations**

**Auto-Refresh Settings:**
- **`Never`**: Best performance, no automatic refreshes
- **`On Library Changes`**: Good performance, refreshes for library additions/removals and metadata updates
- **`On All Changes`**: ⚠️ **Use with caution on large libraries** - refreshes immediately for every playback status change

**Large Library Recommendations:**
- For libraries with **1000+ items**, consider using `On Library Changes` instead of `On All Changes`
- Monitor your server performance when enabling `On All Changes` for multiple playlists
- **Bulk operations** (like library imports) are automatically batched with a 3-second delay to prevent spam

**Third-Party Plugin Compatibility:**
- Plugins that sync watched status may trigger many simultaneous updates
- If you experience performance issues during bulk sync operations, temporarily set playlists to `Never` or `On Library Changes`

## 📋 Overview

This plugin creates smart playlists that automatically updates based on rules you define, such as:

- **Unplayed movies** from specific genres
- **Recently added** series or episodes
- **Next unwatched episodes** for "Continue Watching" playlists
- **High-rated** content from certain years
- **Music** from specific artists or albums
- **Tagged content** like "Christmas", "Kids", or "Documentaries"
- And much more!

The plugin features a modern web-based interface for easy playlist management - no technical knowledge required.

### Supported Media Types

SmartPlaylist works with all media types supported by Jellyfin:

- **🎬 Movie** - Individual movie files
- **📺 Series** - TV show series as a whole
- **📺 Episode** - Individual TV show episodes
- **🎵 Audio (Music)** - Music tracks and albums
- **🎬 Music Video** - Music video files
- **📹 Video (Home Video)** - Personal home videos and recordings
- **📸 Photo (Home Photo)** - Personal photos and images
- **📚 Book** - eBooks, comics, and other readable content
- **🎧 Audiobook** - Spoken word audio books

### Common Use Cases

Here are some popular playlist types you can create:

#### **TV Shows & Movies**
- **Continue Watching** - Next Unwatched = True (shows next episodes to watch for each series)
- **Family Movie Night** - Next Unwatched = True AND Parental Rating = "PG" or "G"
- **Unwatched Action Movies** - Is Played = False AND Genre contains "Action"
- **Recent Additions** - Date Created newer than "2 weeks"
- **Holiday Classics** - Tags contain "Christmas" AND Production Year before "2000"
- **Complete Franchise Collection** - Collections contains "Movie Franchise" (includes all movies in the franchise)

#### **Music**
- **Workout Mix** - Genre contains "Electronic" OR "Rock" AND Max Play Time 45 minutes
- **Discover New Music** - Play Count = 0 AND Date Created newer than "1 month"
- **Top Rated Favorites** - Is Favorite = True AND Community Rating greater than 8
- **Rediscover Music** - Last Played older than 6 months

#### **Home Videos & Photos**
- **Recent Family Memories** - Date Created newer than "3 months" (both videos and photos)
- **Vacation Videos Only** - Tags contain "Vacation" (select Home Videos media type)
- **Photo Slideshow** - Production Year = 2024 (select Home Photos media type)
- **Birthday Memories** - File Name contains "birthday" OR Tags contain "Birthday"

#### **Advanced Examples**
- **Weekend Binge Queue** - Next Unwatched = True (excluding unwatched series) for started shows only
- **Kids' Shows Progress** - Next Unwatched = True AND Tags contain "Kids"
- **Foreign Language Practice** - Audio Languages match "(?i)(ger|fra|spa)" AND Is Played = False

### Enhanced Music Tagging

For even more powerful music playlist creation, combine this plugin with the **[MusicTags plugin](https://github.com/jyourstone/jellyfin-musictags-plugin)**. The MusicTags plugin extracts custom tags from your audio files (like "BPM", "Mood", "Key", etc.) and makes them available as tags in Jellyfin. You can then use these extracted tags in SmartPlaylist rules to create dynamic playlists based on the actual content of your music files.

For example, create playlists for:
- **Running playlist** (tracks with BPM 140-160 AND genre "Dance")
- **Favorite relaxing music** (tracks with mood "Chill" AND marked as favorite)

## 📦 How to Install

### From Repository
Add this repository URL to your Jellyfin plugin catalog:
```
https://raw.githubusercontent.com/jyourstone/jellyfin-plugin-manifest/master/manifest.json
```

### Manual Installation
Download the latest release from the [Releases page](https://github.com/jyourstone/jellyfin-smartplaylist-plugin/releases) and extract it to your Jellyfin plugins directory.

## 🛠️ Development

### Building Locally
For local development, see the [dev folder](https://github.com/jyourstone/jellyfin-smartplaylist-plugin/tree/master/dev)

### Adding New Rule Fields

When adding new rule fields to the plugin, ensure they are categorized correctly in the UI field types (`config.js`):

#### Field Type Categories

- **`LIST_FIELDS`** - Multi-valued fields (Collections, People, Genres, Studios, Tags, Artists, AlbumArtists)
  - **Operators**: Contains, NotContains, IsIn, IsNotIn, MatchRegex
  - **Use for**: Fields that can have multiple values per item

- **`NUMERIC_FIELDS`** - Number-based fields (ProductionYear, CommunityRating, RuntimeMinutes, PlayCount, Framerate)  
  - **Operators**: Equal, NotEqual, GreaterThan, LessThan, GreaterThanOrEqual, LessThanOrEqual
  - **Use for**: Fields with numeric values

- **`DATE_FIELDS`** - Date/time fields (DateCreated, ReleaseDate, LastPlayedDate)
  - **Operators**: Equal, NotEqual, After, Before, NewerThan, OlderThan
  - **Use for**: Date and timestamp fields

- **`BOOLEAN_FIELDS`** - True/false fields (IsPlayed, IsFavorite, NextUnwatched)
  - **Operators**: Equal, NotEqual  
  - **Use for**: Boolean/checkbox fields

- **`SIMPLE_FIELDS`** - Single-choice fields (ItemType)
  - **Operators**: Equal, NotEqual
  - **Use for**: Dropdown/select fields with predefined options

**Important**: Always add new fields to the correct category to ensure proper operator availability and UI behavior.

## 🔧 Advanced Configuration

### Available Fields

The web interface provides access to all available fields for creating playlist rules:

#### **Content**
- **Album** - Album name (for music)
- **Audio Languages** - The audio language of the movie/TV show
- **Name** - Title of the media item
- **Series Name** - Name of the parent series (for episodes only)
- **Parental Rating** - Age rating (G, PG, PG-13, R, etc.)
- **Overview** - Description/summary of the content
- **Production Year** - Original production year
- **Release Date** - Original release date of the media
- **Resolution** - Video resolution (480p, 720p, 1080p, 1440p, 4K, 8K)
- **Framerate** - Video framerate in frames per second (e.g., 23.976, 29.97, 59.94)

#### **Ratings & Playback**
- **Community Rating** - User ratings (0-10)
- **Critic Rating** - Professional critic ratings
- **Is Favorite** - Whether the item is marked as a favorite
- **Is Played** - Whether the item has been watched/listened to
- **Last Played** - When the item was last played (user-specific). Items never played by a user are excluded from all Last Played filtering
- **Next Unwatched** - Shows only the next unwatched episode in chronological order for TV series
- **Play Count** - Number of times the item has been played
- **Runtime (Minutes)** - Duration of the content in minutes

> **Note:** These playback fields can optionally be set to a specific user. This allows you to create rules like "Is Played by user X" or "Is Favorite for user X AND for user Y".
> 
> **Next Unwatched**: This field is specifically designed for creating "Continue Watching" style playlists. For TV series, it identifies the next episode a user should watch based on their viewing history:
> - If a user has watched Season 1 completely and Season 2 episodes 1-3, it shows Season 2 Episode 4
> - For completely unwatched series, it shows Season 1 Episode 1 (configurable)
> - If a user skipped an episode, that skipped episode becomes the "next unwatched"
> - For multiple series in a playlist, it shows the next unwatched episode from ALL series
> - **Include unwatched series**: Optional setting to include/exclude Season 1 Episode 1 of completely unwatched series
> - **⚠️ Note**: Specials (Season 0 episodes) are automatically excluded from the "Next Unwatched" logic to focus on the main storyline

#### **File Info**
- **Date Modified** - Last file modification date
- **File Name** - Name of the media file
- **Folder Path** - Location in your library

#### **Library**
- **Date Added to Library** - When added to your Jellyfin library
- **Last Metadata Refresh** - When Jellyfin last updated metadata from online sources
- **Last Database Save** - When the item's data was last saved to Jellyfin's database

#### **Collections**
- **Collections** - All Jellyfin collections that contain the media item
- **People** - Cast and crew (actors, directors, producers, etc.) *for movies and TV shows*
- **Genres** - Content genres
- **Studios** - Production studios
- **Tags** - Custom tags assigned to media items
- **Artists** - Track-level artists *for music*
- **Album Artists** - Album-level primary artists *for music*

> **Collections Field Details**: The **Collections** field captures all Jellyfin collections that contain the media item. This is useful for creating playlists like "All items from Movie Franchise". 
>
> **Collections Episode Expansion**: When using the **Collections** field, you can choose to include individual episodes from TV series within the collections:
> - **"No - Only include the series themselves"** (default): Collections rules will match and include the series as a whole
> - **"Yes - Include individual episodes from series in collections"**: When a series in a collection matches your rules, all episodes from that series will be individually evaluated and included if they also match your other playlist rules
>
> **⚠️ Important**: To use episode expansion, you must select **"Episodes"** as one of your Media Types. The expansion feature works as follows:
> - **Episodes only**: Returns individual episodes (direct + expanded from series), no series items
> - **Episodes + Series**: Returns both series items AND individual episodes (direct + expanded)  
> - **Series only**: Returns only series items, episode expansion is disabled
>
> This feature is particularly useful for creating episode-level playlists from franchise collections while still respecting other filters like date ranges, ratings, or viewing status.
 
> **Date Filtering**: Date fields support both exact date comparisons and relative date filtering:
> - **Exact dates**: Use "After" or "Before" with a specific date (e.g., "2024-01-01")
> - **Relative dates**: Use "Newer Than" or "Older Than" with a time period (e.g., "3 weeks", "1 month", "2 years")
> 
> **Last Played Examples**:
> - **"Music not played in the last month"**: `Last Played Older Than 1 month` (only items played more than a month ago, excludes never-played)
> - **"Recently played favorites"**: `Last Played Newer Than 7 days AND Is Favorite = True`
> - **"Movies watched this year"**: `Last Played After 2024-01-01`
> - **"Content not played by specific user in 6 months"**: `Last Played Older Than 6 months (for User: John)` (only items played more than 6 months ago)
> - **"Never played content"**: Use the field `Is Played` instead, as Last Played rules exclude never-played items by design
> 
> **Note**: Relative date calculations use UTC time to ensure consistent behavior across different server timezones. This means "items from the last 3 days" is calculated from the current UTC time, not your local timezone.

> **Music Fields**: For music libraries, use **Artists** to find specific artists and **Album Artists** to find music by the primary artist of an album. The **People** field is designed for movies/TV and contains cast/crew information rather than music performers.

### Available Operators

- **equals** / **not equals** - Exact matches
- **contains** / **not contains** - Partial text matching  
- **is in** / **is not in** - Check if value contains any item (partial matching)
- **greater than** / **less than** - Numeric comparisons
- **greater than or equal** / **less than or equal** - Numeric comparisons
- **after** / **before** - Date comparisons
- **newer than** / **older than** - Relative date comparisons (days, weeks, months, years)
- **matches regex** - Advanced pattern matching using .NET regex syntax

#### Resolution Field Details

The **Resolution** field provides predefined resolution options and supports both equality and numeric comparisons:

- **Predefined Options**: 480p, 720p, 1080p, 1440p, 4K, 8K
- **Numeric Comparisons**: Use "greater than", "less than", etc. to find content above/below specific resolutions
- **Examples**:
  - `Resolution > 1080p` → Finds 1440p, 4K, and 8K content
  - `Resolution = 4K` → Finds only 4K content
  - `Resolution < 720p` → Finds 480p content
  - `Resolution >= 1080p` → Finds 1080p, 1440p, 4K, and 8K content

#### Framerate Field Details

The **Framerate** field extracts video framerate information from media streams and supports numeric comparisons:

- **Format**: Decimal values representing frames per second (e.g., 23.976, 29.97, 59.94)
- **Null Handling**: Items without framerate information are automatically excluded from framerate rules
- **Numeric Comparisons**: Use standard numeric operators for filtering by framerate ranges
- **Examples**:
  - `Framerate = 24` → Finds content at exactly 24fps
  - `Framerate > 30` → Finds high framerate content (60fps, 120fps, etc.)
  - `Framerate < 25` → Finds cinema framerates (23.976fps, 24fps)
  - `Framerate >= 59.94` → Finds smooth motion content (59.94fps, 60fps, etc.)

#### IsIn / IsNotIn Operator Details

The **IsIn** and **IsNotIn** operators provide an easy way to check multiple values without creating separate rules or using regex:

- **Behavior**: Uses partial matching (like "contains") - each item in your list is checked to see if it's contained within the field value
- **Syntax**: Separate multiple values with semicolons: `value1; value2; value3`
- **Case insensitive**: Matching ignores case differences
- **Whitespace handling**: Spaces around semicolons are automatically trimmed

**Examples:**
- `Genre is not in horror;thriller` excludes:
  - ❌ "Horror" 
  - ❌ "Psychological Thriller"
  - ❌ "Horror Comedy"

- `Studio is in disney; warner; universal` matches:
  - ✅ "Walt Disney Studios"
  - ✅ "Warner Bros. Pictures" 
  - ✅ "Universal Pictures"

**For collection fields** (Genres, Studios, Tags, People, etc.), it checks if ANY item in the collection contains ANY item from your semicolon-separated list.

#### Regex Pattern Examples

The plugin uses **.NET regex syntax** (not JavaScript, Perl, or other flavors):

- **Case-insensitive matching**: `(?i)swe` (matches "swe", "SWE", "Swe")
- **Multiple options**: `(?i)(eng|en)` (matches "eng", "en", "ENG", etc.)
- **Starts with**: `^Action` (title starts with "Action")
- **Ends with**: `2023$` (ends with "2023")
- **Contains numbers**: `\d+` (contains one or more digits)
- **Scandinavian languages**: `(?i)(swe|nor|dan|fin)`

**Note**: Do not use JavaScript-style regex like `/pattern/flags` - use .NET syntax instead.

**Test your patterns:** Use [Regex101.com with .NET flavor](https://regex101.com/?flavor=dotnet) to test and debug your regex patterns before using them in smart playlists.

### Sorting Options

- **No Order** - Items appear in library order
- **Name** - Sort by title
- **Release Date** - Sort by release date
- **Production Year** - Sort by production year
- **Community Rating** - Sort by user ratings
- **Date Created** - Sort by when added to library
- **Random** - Randomize the order of items
- **Ascending** - Oldest first
- **Descending** - Newest first

### Max Items

You can optionally set a maximum number of items for your smart playlist. This is for example useful for:
- Limiting large playlists to a manageable size
- Creating "Top 10" or "Best of" style playlists
- Improving performance for very large libraries

**Note**: Setting this to unlimited (0) might cause performance issues or even crashes for very large playlists.

### Max Play Time

You can optionally set a maximum play time in minutes for your smart playlist. This is for example useful for:
- Creating workout playlists that match your exercise duration
- Setting up Pomodoro-style work sessions with music
- Ensuring playlists fit within specific time constraints

**How it works**: The plugin calculates the total runtime of items in the playlist and stops adding items when the time limit is reached. The last item that would exceed the limit is not included, ensuring the playlist stays within your specified duration.

**Note**: This feature works with all media types (movies, TV shows, music) and uses the actual runtime of each item. For music, this means the exact duration of each track.

### Rule Logic

- **Within a Rule Group**: All conditions must be true (AND logic)

### Manual Configuration (Advanced Users)

For advanced users who prefer JSON configuration, playlist files are stored in the `data/smartplaylists` directory. See `example.playlist.json` for the file format.

## 🙏 Credits

This project is a fork of the original SmartPlaylist plugin created by **[ankenyr](https://github.com/ankenyr)**. You can find the original repository [here](https://github.com/ankenyr/jellyfin-smartplaylist-plugin). All credit for the foundational work and the core idea goes to him.

## ⚠️ Disclaimer

The vast majority of the recent features, including the entire web interface and the underlying API changes in this plugin, were developed by an AI assistant. While I do have some basic experience with C# from a long time ago, I'm essentially the project manager, guiding the AI, fixing its occasional goofs, and trying to keep it from becoming self-aware.<|MERGE_RESOLUTION|>--- conflicted
+++ resolved
@@ -68,11 +68,7 @@
     -   Decide if the playlist should be public or private.
     -   Choose whether or not to enable the playlist.
     -   Configure auto-refresh behavior (Never, On Library Changes, On All Changes).
-<<<<<<< HEAD
     -   Set custom refresh schedule (Daily, Weekly, Interval or No schedule).
-=======
-    -   Control participation in scheduled refresh tasks (useful for randomized playlists).
->>>>>>> 5ab59ebb
 2.  **Manage Playlists**: View and edit all of your existing smart playlists.
     -   See the rules, sorting, and other details for each playlist.
     -   Edit existing playlists to modify rules, ownership, or settings.
@@ -84,11 +80,7 @@
     -   Set the default max items and max play time for new playlists.
     -   Configure custom prefix and suffix for playlist names.
     -   Set the default auto-refresh mode for new playlists.
-<<<<<<< HEAD
     -   Set the default custom schedule settings for new playlists (schedule type, time, day, interval).
-=======
-    -   Set the default scheduled refresh participation for new playlists.
->>>>>>> 5ab59ebb
     -   Export all playlists to a ZIP file for backup or transfer.
     -   Import playlists from a ZIP file with duplicate detection.
     -   Manually trigger a refresh for all smart playlists.
