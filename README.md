# Jellyfin SmartPlaylist Plugin
<div align="center">
    <p>
        <img alt="Logo" src="https://raw.githubusercontent.com/jyourstone/jellyfin-smartplaylist-plugin/master/images/logo.jpg" height="350"/><br />
<<<<<<< HEAD
        <a href="https://github.com/jyourstone/jellyfin-smartplaylist-plugin/releases"><img alt="Total GitHub Downloads" src="https://img.shields.io/github/downloads/jyourstone/jellyfin-smartplaylist-plugin/total"/></a> <a href="https://github.com/jyourstone/jellyfin-smartplaylist-plugin/issues"><img alt="GitHub Issues or Pull Requests" src="https://img.shields.io/github/issues/jyourstone/jellyfin-smartplaylist-plugin"/></a> <a href="https://github.com/jyourstone/jellyfin-smartplaylist-plugin/releases"><img alt="Build and Release" src="https://github.com/jyourstone/jellyfin-smartplaylist-plugin/actions/workflows/release.yml/badge.svg"/></a> <a href="https://jellyfin.org/"><img alt="Jellyfin Version" src="https://img.shields.io/badge/Jellyfin-10.10-blue.svg"/></a>
=======
        <a href="https://github.com/jyourstone/jellyfin-smartplaylist-plugin/releases"><img alt="Total GitHub Downloads" src="https://img.shields.io/github/downloads/jyourstone/jellyfin-smartplaylist-plugin/total"/></a> <a href="https://github.com/jyourstone/jellyfin-smartplaylist-plugin/issues"><img alt="GitHub Issues or Pull Requests" src="https://img.shields.io/github/issues/jyourstone/jellyfin-smartplaylist-plugin"/></a> <a href="https://github.com/jyourstone/jellyfin-smartplaylist-plugin/releases"><img alt="Build and Release" src="https://github.com/jyourstone/jellyfin-smartplaylist-plugin/actions/workflows/release.yml/badge.svg"/></a> <a href="https://jellyfin.org/"><img alt="Jellyfin Version" src="https://img.shields.io/badge/Jellyfin-10.11-blue.svg"/></a>
>>>>>>> e4533915
    </p>        
</div>

A rebuilt and modernized plugin to create smart, rule-based playlists in Jellyfin.

This plugin allows you to create dynamic playlists based on a set of rules, which will automatically update as your library changes. 

Requires Jellyfin version `10.11.0-rc5`.

## 📋 Table of Contents

- [✨ Features](#-features)
- [⚙️ Configuration](#️-configuration)
- [📋 Overview](#-overview)
- [📦 How to Install](#-how-to-install)
- [🚀 Roadmap](#-roadmap)
- [🛠️ Development](#️-development)
- [🔧 Advanced Configuration](#-advanced-configuration)
- [🙏 Credits](#-credits)
- [⚠️ Disclaimer](#️-disclaimer)

## ✨ Features

- 🚀 **Modern Jellyfin Support** - Built for newer Jellyfin versions with improved compatibility.
- 🎨 **Modern Web Interface** - A full-featured UI to create, edit, view and delete smart playlists.
- ✏️ **Edit Playlists** - Modify existing smart playlists directly from the UI.
- 👥 **User Selection** - Choose which user should own a playlist with an intuitive dropdown, making it easy to create playlists for different family members.
- 🎯 **Flexible Rules** - Build simple or complex rules with an intuitive builder. 
- 🔄 **Automatic Updates** - Playlists refresh automatically (scheduled tasks).
- ⚙️ **Settings** - Configure default settings and trigger a manual refresh for all playlists at any time.
- 🛠️ **Advanced Options** - Support for regex patterns, date ranges, and more.
- 🎵 **Media Types** - Works with movies, series, episodes, music, and music videos.

## ⚙️ Configuration

SmartPlaylist now features a modern web-based configuration interface through the plugin settings page! No more manual JSON editing required.

<div align="center">
    <p>
        <img alt="Create playlist page" src="https://raw.githubusercontent.com/jyourstone/jellyfin-smartplaylist-plugin/master/images/config_page_create.png" width="400" style="margin-right: 10px;"/>
        <img alt="Manage playlists page" src="https://raw.githubusercontent.com/jyourstone/jellyfin-smartplaylist-plugin/master/images/config_page_manage.png" width="400"/>
    </p>
</div>

### Using the Web Interface

The web interface is organized into three tabs:

1.  **Create Playlist**: This is where you build new playlists.
    -   Define the rules for including items.
    -   Choose the sort order.
    -   Select which user should own the playlist.
    -   Set the maximum number of items (defaults to 500).
    -   Set the maximum play time for the playlist (defaults to unlimited)
    -   Decide if the playlist should be public or private.
    -   Choose whether or not to enable the playlist.
2.  **Manage Playlists**: View and edit all of your existing smart playlists.
    -   See the rules, sorting, and other details for each playlist.
    -   Edit existing playlists to modify rules, ownership, or settings.
    -   Enable or disable playlists to show or hide them in Jellyfin.
    -   Refresh individual playlists.
    -   Delete playlists you no longer need with flexible deletion options.
3.  **Settings**: Configure global settings for the plugin.
    -   Set the default sort order for new playlists.
    -   Set the default max items and max play time for new playlists.
    -   Configure custom prefix and suffix for playlist names.
    -   Manually trigger a refresh for all smart playlists.

#### Flexible Deletion Options

When deleting a smart playlist, you can choose whether to also delete the corresponding Jellyfin playlist:

- **Delete both (default)**: Removes both the smart playlist configuration and the Jellyfin playlist
- **Delete configuration only**: Keeps the Jellyfin playlist and removes the custom prefix/suffix (if any), making it a regular manually managed playlist

This is useful when you for example want to populate a playlist automatically once, then manage it manually.

#### Custom Playlist Naming

You can customize how smart playlist names appear in Jellyfin by configuring a prefix and/or suffix in the Settings tab:

- **Prefix**: Text added before the playlist name (e.g., "My " → "My Action Movies")
- **Suffix**: Text added after the playlist name (e.g., " - Smart" → "Action Movies - Smart")
- **Both**: Use both prefix and suffix (e.g., "My " + " - Smart" → "My Action Movies - Smart")
- **None**: Leave both empty for no prefix/suffix

The naming configuration applies to all new smart playlists. When you delete a smart playlist but keep the Jellyfin playlist, the custom prefix/suffix will be automatically removed.

### Automatic Updates

Smart playlists automatically refresh using scheduled tasks:

#### **Scheduled Tasks**
- **🎵 Audio SmartPlaylists**: Runs by default daily at **3:30 AM**
- **🎬 Video SmartPlaylists**: Runs by default **hourly**

These tasks can be configured in the Jellyfin admin dashboard.

#### **Manual Refresh**
- Use the **"Refresh All Playlists"** button in the Settings tab to trigger both tasks immediately
- Use the **"Refresh"** button next to each playlist in the Manage Playlists tab to refresh individual playlists
- Individual tasks can also be triggered separately from the Jellyfin admin dashboard

## 📋 Overview

This plugin creates smart playlists that automatically updates based on rules you define, such as:

- **Unplayed movies** from specific genres
- **Recently added** series or episodes
- **Next unwatched episodes** for "Continue Watching" playlists
- **High-rated** content from certain years
- **Music** from specific artists or albums
- **Tagged content** like "Christmas", "Kids", or "Documentaries"
- And much more!

The plugin features a modern web-based interface for easy playlist management - no technical knowledge required.

### Common Use Cases

Here are some popular playlist types you can create:

#### **TV Shows & Movies**
- **Continue Watching** - Next Unwatched = True (shows next episodes to watch for each series)
- **Family Movie Night** - Next Unwatched = True AND Parental Rating = "PG" or "G"
- **Unwatched Action Movies** - Is Played = False AND Genre contains "Action"
- **Recent Additions** - Date Created newer than "2 weeks"
- **Holiday Classics** - Tags contain "Christmas" AND Production Year before "2000"
- **Complete Franchise Collection** - Collections contains "Movie Franchise" (includes all movies in the franchise)

#### **Music**
- **Workout Mix** - Genre contains "Electronic" OR "Rock" AND Max Play Time 45 minutes
- **Discover New Music** - Play Count = 0 AND Date Created newer than "1 month"
- **Top Rated Favorites** - Is Favorite = True AND Community Rating greater than 8
- **Rediscover Music** - Last Played older than 6 months

#### **Advanced Examples**
- **Weekend Binge Queue** - Next Unwatched = True (excluding unwatched series) for started shows only
- **Kids' Shows Progress** - Next Unwatched = True AND Tags contain "Kids"
- **Foreign Language Practice** - Audio Languages match "(?i)(ger|fra|spa)" AND Is Played = False

### Enhanced Music Tagging

For even more powerful music playlist creation, combine this plugin with the **[MusicTags plugin](https://github.com/jyourstone/jellyfin-musictags-plugin)**. The MusicTags plugin extracts custom tags from your audio files (like "BPM", "Mood", "Key", etc.) and makes them available as tags in Jellyfin. You can then use these extracted tags in SmartPlaylist rules to create dynamic playlists based on the actual content of your music files.

For example, create playlists for:
- **Running playlist** (tracks with BPM 140-160 AND genre "Dance")
- **Favorite relaxing music** (tracks with mood "Chill" AND marked as favorite)

## 📦 How to Install

### From Repository
Add this repository URL to your Jellyfin plugin catalog:
```
https://raw.githubusercontent.com/jyourstone/jellyfin-plugin-manifest/master/manifest.json
```

### Manual Installation
Download the latest release from the [Releases page](https://github.com/jyourstone/jellyfin-smartplaylist-plugin/releases) and extract it to your Jellyfin plugins directory.

## 🚀 Roadmap

Here are some of the planned features for future updates. Feel free to contribute or suggest new ideas!

- **More Rule Fields**: Add additional fields if needed, [request here](https://github.com/jyourstone/jellyfin-smartplaylist-plugin/issues).
- **Auto refresh**: Make smart playlists update automatically on library changes instead of a fixed schedule.

## 🛠️ Development

### Building Locally
For local development, see the [dev folder](https://github.com/jyourstone/jellyfin-smartplaylist-plugin/tree/master/dev)

### Adding New Rule Fields

When adding new rule fields to the plugin, ensure they are categorized correctly in the UI field types (`config.js`):

#### Field Type Categories

- **`LIST_FIELDS`** - Multi-valued fields (Collections, People, Genres, Studios, Tags, Artists, AlbumArtists)
  - **Operators**: Contains, NotContains, IsIn, IsNotIn, MatchRegex
  - **Use for**: Fields that can have multiple values per item

<<<<<<< HEAD
- **`NUMERIC_FIELDS`** - Number-based fields (ProductionYear, CommunityRating, RuntimeMinutes, PlayCount, Framerate)  
=======
- **`NUMERIC_FIELDS`** - Number-based fields (ProductionYear, CommunityRating, RuntimeMinutes, PlayCount)  
>>>>>>> e4533915
  - **Operators**: Equal, NotEqual, GreaterThan, LessThan, GreaterThanOrEqual, LessThanOrEqual
  - **Use for**: Fields with numeric values

- **`DATE_FIELDS`** - Date/time fields (DateCreated, ReleaseDate, LastPlayedDate)
  - **Operators**: Equal, NotEqual, After, Before, NewerThan, OlderThan
  - **Use for**: Date and timestamp fields

- **`BOOLEAN_FIELDS`** - True/false fields (IsPlayed, IsFavorite, NextUnwatched)
  - **Operators**: Equal, NotEqual  
  - **Use for**: Boolean/checkbox fields

- **`SIMPLE_FIELDS`** - Single-choice fields (ItemType)
  - **Operators**: Equal, NotEqual
  - **Use for**: Dropdown/select fields with predefined options

**Important**: Always add new fields to the correct category to ensure proper operator availability and UI behavior.

## 🔧 Advanced Configuration

### Available Fields

The web interface provides access to all available fields for creating playlist rules:

#### **Content**
- **Album** - Album name (for music)
- **Audio Languages** - The audio language of the movie/TV show
- **Name** - Title of the media item
<<<<<<< HEAD
- **Series Name** - Name of the parent series (for episodes only)
=======
>>>>>>> e4533915
- **Parental Rating** - Age rating (G, PG, PG-13, R, etc.)
- **Overview** - Description/summary of the content
- **Production Year** - Original production year
- **Release Date** - Original release date of the media
<<<<<<< HEAD
- **Resolution** - Video resolution (480p, 720p, 1080p, 1440p, 4K, 8K)
- **Framerate** - Video framerate in frames per second (e.g., 23.976, 29.97, 59.94)
=======
>>>>>>> e4533915

#### **Ratings & Playback**
- **Community Rating** - User ratings (0-10)
- **Critic Rating** - Professional critic ratings
- **Is Favorite** - Whether the item is marked as a favorite
- **Is Played** - Whether the item has been watched/listened to
- **Last Played** - When the item was last played (user-specific). Items never played by a user are excluded from all Last Played filtering
- **Next Unwatched** - Shows only the next unwatched episode in chronological order for TV series
- **Play Count** - Number of times the item has been played
- **Runtime (Minutes)** - Duration of the content in minutes

> **Note:** These playback fields can optionally be set to a specific user. This allows you to create rules like "Is Played by user X" or "Is Favorite for user X AND for user Y".
> 
> **Next Unwatched**: This field is specifically designed for creating "Continue Watching" style playlists. For TV series, it identifies the next episode a user should watch based on their viewing history:
> - If a user has watched Season 1 completely and Season 2 episodes 1-3, it shows Season 2 Episode 4
> - For completely unwatched series, it shows Season 1 Episode 1 (configurable)
> - If a user skipped an episode, that skipped episode becomes the "next unwatched"
> - For multiple series in a playlist, it shows the next unwatched episode from ALL series
> - **Include unwatched series**: Optional setting to include/exclude Season 1 Episode 1 of completely unwatched series
> - **⚠️ Note**: Specials (Season 0 episodes) are automatically excluded from the "Next Unwatched" logic to focus on the main storyline

#### **File Info**
- **Date Modified** - Last file modification date
- **File Name** - Name of the media file
- **Folder Path** - Location in your library

#### **Library**
- **Date Added to Library** - When added to your Jellyfin library
- **Last Metadata Refresh** - When Jellyfin last updated metadata from online sources
- **Last Database Save** - When the item's data was last saved to Jellyfin's database

#### **Collections**
- **Collections** - All Jellyfin collections that contain the media item
- **People** - Cast and crew (actors, directors, producers, etc.) *for movies and TV shows*
- **Genres** - Content genres
- **Studios** - Production studios
- **Tags** - Custom tags assigned to media items
- **Artists** - Track-level artists *for music*
- **Album Artists** - Album-level primary artists *for music*

> **Collections Field Details**: The **Collections** field captures all Jellyfin collections that contain the media item. This is useful for creating playlists like "All items from Movie Franchise". 
>
> **Collections Episode Expansion**: When using the **Collections** field, you can choose to include individual episodes from TV series within the collections:
> - **"No - Only include the series themselves"** (default): Collections rules will match and include the series as a whole
> - **"Yes - Include individual episodes from series in collections"**: When a series in a collection matches your rules, all episodes from that series will be individually evaluated and included if they also match your other playlist rules
>
> **⚠️ Important**: To use episode expansion, you must select **"Episodes"** as one of your Media Types. The expansion feature works as follows:
> - **Episodes only**: Returns individual episodes (direct + expanded from series), no series items
> - **Episodes + Series**: Returns both series items AND individual episodes (direct + expanded)  
> - **Series only**: Returns only series items, episode expansion is disabled
>
> This feature is particularly useful for creating episode-level playlists from franchise collections while still respecting other filters like date ranges, ratings, or viewing status.
 
> **Date Filtering**: Date fields support both exact date comparisons and relative date filtering:
> - **Exact dates**: Use "After" or "Before" with a specific date (e.g., "2024-01-01")
> - **Relative dates**: Use "Newer Than" or "Older Than" with a time period (e.g., "3 weeks", "1 month", "2 years")
> 
> **Last Played Examples**:
> - **"Music not played in the last month"**: `Last Played Older Than 1 month` (only items played more than a month ago, excludes never-played)
> - **"Recently played favorites"**: `Last Played Newer Than 7 days AND Is Favorite = True`
> - **"Movies watched this year"**: `Last Played After 2024-01-01`
> - **"Content not played by specific user in 6 months"**: `Last Played Older Than 6 months (for User: John)` (only items played more than 6 months ago)
> - **"Never played content"**: Use the field `Is Played` instead, as Last Played rules exclude never-played items by design
> 
> **Note**: Relative date calculations use UTC time to ensure consistent behavior across different server timezones. This means "items from the last 3 days" is calculated from the current UTC time, not your local timezone.

> **Music Fields**: For music libraries, use **Artists** to find specific artists and **Album Artists** to find music by the primary artist of an album. The **People** field is designed for movies/TV and contains cast/crew information rather than music performers.

### Available Operators

- **equals** / **not equals** - Exact matches
- **contains** / **not contains** - Partial text matching  
- **is in** / **is not in** - Check if value contains any item (partial matching)
- **greater than** / **less than** - Numeric comparisons
- **greater than or equal** / **less than or equal** - Numeric comparisons
- **after** / **before** - Date comparisons
- **newer than** / **older than** - Relative date comparisons (days, weeks, months, years)
- **matches regex** - Advanced pattern matching using .NET regex syntax

<<<<<<< HEAD
#### Resolution Field Details

The **Resolution** field provides predefined resolution options and supports both equality and numeric comparisons:

- **Predefined Options**: 480p, 720p, 1080p, 1440p, 4K, 8K
- **Numeric Comparisons**: Use "greater than", "less than", etc. to find content above/below specific resolutions
- **Examples**:
  - `Resolution > 1080p` → Finds 1440p, 4K, and 8K content
  - `Resolution = 4K` → Finds only 4K content
  - `Resolution < 720p` → Finds 480p content
  - `Resolution >= 1080p` → Finds 1080p, 1440p, 4K, and 8K content

#### Framerate Field Details

The **Framerate** field extracts video framerate information from media streams and supports numeric comparisons:

- **Format**: Decimal values representing frames per second (e.g., 23.976, 29.97, 59.94)
- **Null Handling**: Items without framerate information are automatically excluded from framerate rules
- **Numeric Comparisons**: Use standard numeric operators for filtering by framerate ranges
- **Examples**:
  - `Framerate = 24` → Finds content at exactly 24fps
  - `Framerate > 30` → Finds high framerate content (60fps, 120fps, etc.)
  - `Framerate < 25` → Finds cinema framerates (23.976fps, 24fps)
  - `Framerate >= 59.94` → Finds smooth motion content (59.94fps, 60fps, etc.)

=======
>>>>>>> e4533915
#### IsIn / IsNotIn Operator Details

The **IsIn** and **IsNotIn** operators provide an easy way to check multiple values without creating separate rules or using regex:

- **Behavior**: Uses partial matching (like "contains") - each item in your list is checked to see if it's contained within the field value
- **Syntax**: Separate multiple values with semicolons: `value1; value2; value3`
- **Case insensitive**: Matching ignores case differences
- **Whitespace handling**: Spaces around semicolons are automatically trimmed

**Examples:**
- `Genre is not in horror;thriller` excludes:
  - ❌ "Horror" 
  - ❌ "Psychological Thriller"
  - ❌ "Horror Comedy"

- `Studio is in disney; warner; universal` matches:
  - ✅ "Walt Disney Studios"
  - ✅ "Warner Bros. Pictures" 
  - ✅ "Universal Pictures"

**For collection fields** (Genres, Studios, Tags, People, etc.), it checks if ANY item in the collection contains ANY item from your semicolon-separated list.

#### Regex Pattern Examples

The plugin uses **.NET regex syntax** (not JavaScript, Perl, or other flavors):

- **Case-insensitive matching**: `(?i)swe` (matches "swe", "SWE", "Swe")
- **Multiple options**: `(?i)(eng|en)` (matches "eng", "en", "ENG", etc.)
- **Starts with**: `^Action` (title starts with "Action")
- **Ends with**: `2023$` (ends with "2023")
- **Contains numbers**: `\d+` (contains one or more digits)
- **Scandinavian languages**: `(?i)(swe|nor|dan|fin)`

**Note**: Do not use JavaScript-style regex like `/pattern/flags` - use .NET syntax instead.

**Test your patterns:** Use [Regex101.com with .NET flavor](https://regex101.com/?flavor=dotnet) to test and debug your regex patterns before using them in smart playlists.

### Sorting Options

- **No Order** - Items appear in library order
- **Name** - Sort by title
- **Release Date** - Sort by release date
- **Production Year** - Sort by production year
- **Community Rating** - Sort by user ratings
- **Date Created** - Sort by when added to library
- **Random** - Randomize the order of items
- **Ascending** - Oldest first
- **Descending** - Newest first

### Max Items

You can optionally set a maximum number of items for your smart playlist. This is for example useful for:
- Limiting large playlists to a manageable size
- Creating "Top 10" or "Best of" style playlists
- Improving performance for very large libraries

**Note**: Setting this to unlimited (0) might cause performance issues or even crashes for very large playlists.

### Max Play Time

You can optionally set a maximum play time in minutes for your smart playlist. This is for example useful for:
- Creating workout playlists that match your exercise duration
- Setting up Pomodoro-style work sessions with music
- Ensuring playlists fit within specific time constraints

**How it works**: The plugin calculates the total runtime of items in the playlist and stops adding items when the time limit is reached. The last item that would exceed the limit is not included, ensuring the playlist stays within your specified duration.

**Note**: This feature works with all media types (movies, TV shows, music) and uses the actual runtime of each item. For music, this means the exact duration of each track.

### Rule Logic

- **Within a Rule Group**: All conditions must be true (AND logic)

### Manual Configuration (Advanced Users)

For advanced users who prefer JSON configuration, playlist files are stored in the `data/smartplaylists` directory. See `example.playlist.json` for the file format.

## 🙏 Credits

This project is a fork of the original SmartPlaylist plugin created by **[ankenyr](https://github.com/ankenyr)**. You can find the original repository [here](https://github.com/ankenyr/jellyfin-smartplaylist-plugin). All credit for the foundational work and the core idea goes to him.

## ⚠️ Disclaimer

The vast majority of the recent features, including the entire web interface and the underlying API changes in this plugin, were developed by an AI assistant. While I do have some basic experience with C# from a long time ago, I'm essentially the project manager, guiding the AI, fixing its occasional goofs, and trying to keep it from becoming self-aware.<|MERGE_RESOLUTION|>--- conflicted
+++ resolved
@@ -2,11 +2,7 @@
 <div align="center">
     <p>
         <img alt="Logo" src="https://raw.githubusercontent.com/jyourstone/jellyfin-smartplaylist-plugin/master/images/logo.jpg" height="350"/><br />
-<<<<<<< HEAD
-        <a href="https://github.com/jyourstone/jellyfin-smartplaylist-plugin/releases"><img alt="Total GitHub Downloads" src="https://img.shields.io/github/downloads/jyourstone/jellyfin-smartplaylist-plugin/total"/></a> <a href="https://github.com/jyourstone/jellyfin-smartplaylist-plugin/issues"><img alt="GitHub Issues or Pull Requests" src="https://img.shields.io/github/issues/jyourstone/jellyfin-smartplaylist-plugin"/></a> <a href="https://github.com/jyourstone/jellyfin-smartplaylist-plugin/releases"><img alt="Build and Release" src="https://github.com/jyourstone/jellyfin-smartplaylist-plugin/actions/workflows/release.yml/badge.svg"/></a> <a href="https://jellyfin.org/"><img alt="Jellyfin Version" src="https://img.shields.io/badge/Jellyfin-10.10-blue.svg"/></a>
-=======
         <a href="https://github.com/jyourstone/jellyfin-smartplaylist-plugin/releases"><img alt="Total GitHub Downloads" src="https://img.shields.io/github/downloads/jyourstone/jellyfin-smartplaylist-plugin/total"/></a> <a href="https://github.com/jyourstone/jellyfin-smartplaylist-plugin/issues"><img alt="GitHub Issues or Pull Requests" src="https://img.shields.io/github/issues/jyourstone/jellyfin-smartplaylist-plugin"/></a> <a href="https://github.com/jyourstone/jellyfin-smartplaylist-plugin/releases"><img alt="Build and Release" src="https://github.com/jyourstone/jellyfin-smartplaylist-plugin/actions/workflows/release.yml/badge.svg"/></a> <a href="https://jellyfin.org/"><img alt="Jellyfin Version" src="https://img.shields.io/badge/Jellyfin-10.11-blue.svg"/></a>
->>>>>>> e4533915
     </p>        
 </div>
 
@@ -188,11 +184,7 @@
   - **Operators**: Contains, NotContains, IsIn, IsNotIn, MatchRegex
   - **Use for**: Fields that can have multiple values per item
 
-<<<<<<< HEAD
 - **`NUMERIC_FIELDS`** - Number-based fields (ProductionYear, CommunityRating, RuntimeMinutes, PlayCount, Framerate)  
-=======
-- **`NUMERIC_FIELDS`** - Number-based fields (ProductionYear, CommunityRating, RuntimeMinutes, PlayCount)  
->>>>>>> e4533915
   - **Operators**: Equal, NotEqual, GreaterThan, LessThan, GreaterThanOrEqual, LessThanOrEqual
   - **Use for**: Fields with numeric values
 
@@ -220,19 +212,13 @@
 - **Album** - Album name (for music)
 - **Audio Languages** - The audio language of the movie/TV show
 - **Name** - Title of the media item
-<<<<<<< HEAD
 - **Series Name** - Name of the parent series (for episodes only)
-=======
->>>>>>> e4533915
 - **Parental Rating** - Age rating (G, PG, PG-13, R, etc.)
 - **Overview** - Description/summary of the content
 - **Production Year** - Original production year
 - **Release Date** - Original release date of the media
-<<<<<<< HEAD
 - **Resolution** - Video resolution (480p, 720p, 1080p, 1440p, 4K, 8K)
 - **Framerate** - Video framerate in frames per second (e.g., 23.976, 29.97, 59.94)
-=======
->>>>>>> e4533915
 
 #### **Ratings & Playback**
 - **Community Rating** - User ratings (0-10)
@@ -312,7 +298,6 @@
 - **newer than** / **older than** - Relative date comparisons (days, weeks, months, years)
 - **matches regex** - Advanced pattern matching using .NET regex syntax
 
-<<<<<<< HEAD
 #### Resolution Field Details
 
 The **Resolution** field provides predefined resolution options and supports both equality and numeric comparisons:
@@ -338,8 +323,6 @@
   - `Framerate < 25` → Finds cinema framerates (23.976fps, 24fps)
   - `Framerate >= 59.94` → Finds smooth motion content (59.94fps, 60fps, etc.)
 
-=======
->>>>>>> e4533915
 #### IsIn / IsNotIn Operator Details
 
 The **IsIn** and **IsNotIn** operators provide an easy way to check multiple values without creating separate rules or using regex:
