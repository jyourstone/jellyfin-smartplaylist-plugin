(function (SmartLists) {
    'use strict';

    // Initialize namespace if it doesn't exist
    if (!SmartLists) {
        window.SmartLists = {};
        SmartLists = window.SmartLists;
    }

    // Cache for user ID to name lookups
    var userNameCache = new Map();
    
    // Helper function to normalize user IDs for consistent cache keys
    // Removes dashes and converts to lowercase for GUID comparison
    var normalizeUserId = function(userId) {
        if (!userId || typeof userId !== 'string') {
            return '';
        }
        return userId.replace(/-/g, '').toLowerCase();
    };

    // ===== USER MANAGEMENT =====
    // Note: loadUsers, loadUsersForRule, and setCurrentUserAsDefault are defined in config-api.js to avoid duplication

    SmartLists.resolveUsername = function(apiClient, playlist) {
        if (!playlist) {
            return Promise.resolve('Unknown User');
        }
        const userId = playlist.UserId;  // User field contains the user ID (as string)
        if (userId && userId !== '' && userId !== '00000000-0000-0000-0000-000000000000') {
            return SmartLists.resolveUserIdToName(apiClient, userId).then(function(name) {
                return name || 'Unknown User';
            });
        }
        return Promise.resolve('Unknown User');
    };
    
    SmartLists.resolveUserIdToName = function(apiClient, userId) {
        if (!userId || userId === '' || userId === '00000000-0000-0000-0000-000000000000') {
            return Promise.resolve(null);
        }
        
        // Normalize userId for cache lookup
        const normalizedId = normalizeUserId(userId);
        
        // Check cache first
        if (userNameCache.has(normalizedId)) {
            const cachedName = userNameCache.get(normalizedId);
            return Promise.resolve(cachedName);
        }
        
        // Load all users and build cache if not already loaded
        return apiClient.ajax({
            type: 'GET',
            url: apiClient.getUrl(SmartLists.ENDPOINTS.users),
            contentType: 'application/json'
        }).then(function(response) {
            if (!response.ok) {
                throw new Error('HTTP ' + response.status + ': ' + response.statusText);
            }
            return response.json();
        }).then(function(users) {
            // Build cache from all users
            if (Array.isArray(users)) {
                users.forEach(function(user) {
                    if (user.Id && user.Name) {
                        const normalizedUserId = normalizeUserId(user.Id);
                        userNameCache.set(normalizedUserId, user.Name);
                    }
                });
            }
            
            // Return the requested user's name or fallback
            const resolvedName = userNameCache.get(normalizedId);
            if (!resolvedName) {
                // User not found, cache the fallback to avoid repeated lookups
                const fallback = 'Unknown User';
                userNameCache.set(normalizedId, fallback);
                return fallback;
            }
            return resolvedName;
        }).catch(function(err) {
            console.error('Error loading users for name resolution:', err);
            const fallback = 'Unknown User';
            
            // Cache the fallback with normalized ID to avoid repeated failed lookups
            userNameCache.set(normalizedId, fallback);
            return fallback;
        });
    };

    // ===== PLAYLIST CRUD OPERATIONS =====
    SmartLists.createPlaylist = function(page) {
        // Get edit state to determine if we're creating or updating
        const editState = SmartLists.getPageEditState(page);
        
        // Only scroll to top when creating new playlist (not when updating existing)
        if (!editState.editMode) {
            window.scrollTo({ top: 0, behavior: 'smooth' });
        }
        
        try {
            const apiClient = SmartLists.getApiClient();
            const playlistName = SmartLists.getElementValue(page, '#playlistName');

            // Get list type to provide appropriate error messages
            const listType = SmartLists.getElementValue(page, '#listType', 'Playlist');
            const isCollection = listType === 'Collection';
            const listTypeName = isCollection ? 'Collection' : 'Playlist';

            if (!playlistName) {
                SmartLists.showNotification(listTypeName + ' name is required.');
                return;
            }

            // Get selected media types early to gate series-only flags
            const selectedMediaTypes = SmartLists.getSelectedMediaTypes(page);
            if (selectedMediaTypes.length === 0) {
                SmartLists.showNotification('At least one media type must be selected.');
                return;
            }
            
            // Collect rules from form using helper function
            const expressionSets = SmartLists.collectRulesFromForm(page);

            // Collect sorting options from the new sort boxes
            const sortOptions = SmartLists.collectSortsFromForm(page);
            
            const isPublic = SmartLists.getElementChecked(page, '#playlistIsPublic', false);
            const isEnabled = SmartLists.getElementChecked(page, '#playlistIsEnabled', true); // Default to true
            const autoRefreshMode = SmartLists.getElementValue(page, '#autoRefreshMode', 'Never');
            
            // Collect schedules from the new schedule boxes
            const schedules = SmartLists.collectSchedulesFromForm(page);
            // Handle maxItems with validation using helper function
            // Empty string means no limit (0), consistent with UI text "Set to 0 for no limit"
            const maxItemsInput = SmartLists.getElementValue(page, '#playlistMaxItems');
            let maxItems;
            if (maxItemsInput === '') {
                maxItems = 0; // Empty = no limit
            } else {
                const parsedValue = parseInt(maxItemsInput, 10);
                maxItems = (isNaN(parsedValue) || parsedValue < 0) ? 0 : parsedValue;
            }

            // Handle maxPlayTimeMinutes with helper function
            const maxPlayTimeMinutesInput = SmartLists.getElementValue(page, '#playlistMaxPlayTimeMinutes');
            let maxPlayTimeMinutes;
            if (maxPlayTimeMinutesInput === '') {
                maxPlayTimeMinutes = 0;
            } else {
                const parsedValue = parseInt(maxPlayTimeMinutesInput, 10);
                maxPlayTimeMinutes = (isNaN(parsedValue) || parsedValue < 0) ? 0 : parsedValue;
            }
            
            // Get selected user ID from dropdown (required for both playlists and collections)
            const userId = SmartLists.getElementValue(page, '#playlistUser');
            if (!userId) {
                SmartLists.showNotification('Please select a ' + (isCollection ? 'collection owner' : 'playlist owner') + '.');
                return;
            }
            
            // Collections are server-wide and don't have library assignments

            // Collect similarity comparison fields from SimilarTo rules
            let similarityComparisonFields = null;
            const allRules = page.querySelectorAll('.rule-row');
            for (var i = 0; i < allRules.length; i++) {
                const ruleRow = allRules[i];
                const fieldSelect = ruleRow.querySelector('.rule-field-select');
                if (fieldSelect && fieldSelect.value === 'SimilarTo') {
                    const fields = SmartLists.getSimilarityComparisonFields(ruleRow);
                    if (fields && fields.length > 0) {
                        similarityComparisonFields = fields;
                        break; // Use the first SimilarTo rule's settings for the entire playlist
                    }
                }
            }

            const playlistDto = {
                Type: listType,
                Name: playlistName,
                ExpressionSets: expressionSets,
                Order: { SortOptions: sortOptions },
                Enabled: isEnabled,
                MediaTypes: selectedMediaTypes,
                MaxItems: maxItems,
                MaxPlayTimeMinutes: maxPlayTimeMinutes,
                AutoRefresh: autoRefreshMode,
                Schedules: schedules.length > 0 ? schedules : []
            };
            
            // Add type-specific fields
            playlistDto.UserId = userId;  // User field is shared by both playlists and collections
            
            if (isCollection) {
                // Collections are server-wide, no library assignment needed
            } else {
                playlistDto.Public = isPublic;
            }
            
            // Add similarity comparison fields if specified
            if (similarityComparisonFields) {
                playlistDto.SimilarityComparisonFields = similarityComparisonFields;
            }

            // Add ID if in edit mode (reuse editState from top of function)
            if (editState.editMode && editState.editingPlaylistId) {
                playlistDto.Id = editState.editingPlaylistId;
            }

            const requestType = editState.editMode ? 'PUT' : 'POST';
            const url = editState.editMode ? 
                apiClient.getUrl(SmartLists.ENDPOINTS.base + '/' + editState.editingPlaylistId) : 
                apiClient.getUrl(SmartLists.ENDPOINTS.base);
            
            // Store editingPlaylistId for error recovery
            const editingPlaylistId = editState.editMode ? editState.editingPlaylistId : null;
            
            // Show notification that refresh has started BEFORE making API call
            // (refresh happens automatically on backend, so we show notification immediately)
            var statusLink = SmartLists.createStatusPageLink('status page');
            var refreshMessage = 'List refresh started, check the ' + statusLink + ' for progress.';
            SmartLists.showNotification(refreshMessage, 'info', { html: true });
            
            // Start aggressive polling on status page to catch the operation
            if (window.SmartLists && window.SmartLists.Status && window.SmartLists.Status.startAggressivePolling) {
                window.SmartLists.Status.startAggressivePolling();
            }
            
            // Make API call - wait for response before updating UI
            apiClient.ajax({
                type: requestType,
                url: url,
                data: JSON.stringify(playlistDto),
                contentType: 'application/json'
            }).then(function(response) {
                if (!response.ok) {
                    // Try to parse error message from response
                    return response.text().then(function(errorText) {
                        var errorMessage;
                        try {
                            var parsed = JSON.parse(errorText);
                            // Extract string from parsed object if necessary
                            if (parsed && typeof parsed === 'object') {
                                errorMessage = parsed.message || parsed.error || JSON.stringify(parsed);
                            } else if (typeof parsed === 'string') {
                                errorMessage = parsed;
                            } else {
                                errorMessage = String(parsed);
                            }
                        } catch (e) {
                            errorMessage = errorText || 'Unknown error occurred';
                        }
                        throw new Error(errorMessage);
                    });
                }
                
<<<<<<< HEAD
                // Success - operations are queued and will be processed in the background
                // Show notification that refresh has started (refresh happens automatically on backend)
                var statusLink = SmartLists.createStatusPageLink('status page');
                var refreshMessage = (editState.editMode ? 
                    listTypeName + ' "' + playlistName + '" updated. ' : 
                    listTypeName + ' "' + playlistName + '" created. ') + 
                    'Refresh started, check the ' + statusLink + ' for progress.';
                SmartLists.showNotification(refreshMessage, 'info', { html: true });
=======
                // Success - now update UI
                const message = editState.editMode ? 
                    listTypeName + ' "' + playlistName + '" updated successfully.' : 
                    listTypeName + ' "' + playlistName + '" created. The ' + listTypeName.toLowerCase() + ' has been generated.';
                SmartLists.showNotification(message, 'success');
>>>>>>> 51995b44
                
                // Exit edit mode and redirect after successful API call
                if (editState.editMode) {
                    // Exit edit mode silently without showing cancellation message
                    SmartLists.setPageEditState(page, false, null);
                    const editIndicator = page.querySelector('#edit-mode-indicator');
                    if (editIndicator) {
                        editIndicator.style.display = 'none';
                    }
                    const submitBtn = page.querySelector('#submitBtn');
                    if (submitBtn) {
                        const currentListType = SmartLists.getElementValue(page, '#listType', 'Playlist');
                        submitBtn.textContent = 'Create ' + currentListType;
                    }
                    
                    // Restore tab button text
                    const createTabButton = page.querySelector('a[data-tab="create"]');
                    if (createTabButton) {
                        createTabButton.textContent = 'Create List';
                    }
                    
                    // Switch to Manage tab after successful update
                    SmartLists.switchToTab(page, 'manage');
                    window.scrollTo({ top: 0, behavior: 'auto' });
                }
                
                // Clear form after successful creation/update
                SmartLists.clearForm(page);
                
                // Reload list to show updated state
                if (SmartLists.loadPlaylistList) {
                    SmartLists.loadPlaylistList(page);
                }
            }).catch(function(err) {
                console.error('Error creating ' + listTypeName.toLowerCase() + ':', err);
                const action = editState.editMode ? 'update' : 'create';
                
                // For UPDATE operations: restore edit mode by reloading playlist from server
                if (editState.editMode && editingPlaylistId) {
                    // Reload the playlist to restore form state
                    if (SmartLists.editPlaylist) {
                        SmartLists.editPlaylist(page, editingPlaylistId);
                    }
                }
                // For CREATE operations: form remains populated, user can fix and retry
                // Stay on Create tab (already there)
                
                // Show error notification
                SmartLists.handleApiError(err, 'Failed to ' + action + ' ' + listTypeName.toLowerCase() + ' ' + playlistName);
            });
        } catch (e) {
            console.error('A synchronous error occurred in createPlaylist:', e);
            SmartLists.showNotification('A critical client-side error occurred: ' + e.message);
        }
    };
    
    SmartLists.clearForm = function(page) {
        // Only handle form clearing - edit mode management should be done by caller
        
        SmartLists.setElementValue(page, '#playlistName', '');
        
        // Clean up all existing event listeners before clearing rules
        const rulesContainer = page.querySelector('#rules-container');
        if (rulesContainer) {
            const allRules = rulesContainer.querySelectorAll('.rule-row');
            allRules.forEach(function(rule) {
                SmartLists.cleanupRuleEventListeners(rule);
            });
            
            rulesContainer.innerHTML = '';
        }
        
        // Clear media type selections
        const mediaTypesSelect = page.querySelectorAll('.media-type-checkbox');
        mediaTypesSelect.forEach(function(checkbox) {
            checkbox.checked = false;
        });
        
        // Apply all form defaults using shared helper (DRY)
        const apiClient = SmartLists.getApiClient();
        apiClient.getPluginConfiguration(SmartLists.getPluginId()).then(function(config) {
            if (SmartLists.applyFormDefaults) {
                SmartLists.applyFormDefaults(page, config);
            }
        }).catch(function() {
            if (SmartLists.applyFallbackDefaults) {
                SmartLists.applyFallbackDefaults(page);
            }
        });
        
        // Create initial logic group with one rule
        SmartLists.createInitialLogicGroup(page);
        
        // Update button visibility after initial group is created
        SmartLists.updateRuleButtonVisibility(page);
    };

    SmartLists.editPlaylist = function(page, playlistId) {
        const apiClient = SmartLists.getApiClient();
        Dashboard.showLoadingMsg();
        
        // Always scroll to top when entering edit mode (auto for instant behavior)
        window.scrollTo({ top: 0, behavior: 'auto' });
                
        apiClient.ajax({
            type: 'GET',
            url: apiClient.getUrl(SmartLists.ENDPOINTS.base + '/' + playlistId),
            contentType: 'application/json'
        }).then(function(response) {
            if (!response.ok) {
                throw new Error('HTTP ' + response.status + ': ' + response.statusText);
            }
            return response.json();
        }).then(function(playlist) {
            Dashboard.hideLoadingMsg();
            
            if (!playlist) {
                SmartLists.showNotification('No playlist data received from server.');
                return;
            }
            
            try {
                // Determine list type
                const listType = playlist.Type || 'Playlist';
                const isCollection = listType === 'Collection';
                
                // Set list type
                SmartLists.setElementValue(page, '#listType', listType);
                
                // Trigger type change handler to show/hide fields
                SmartLists.handleListTypeChange(page);
                
                // Populate form with playlist data using helper functions
                SmartLists.setElementValue(page, '#playlistName', playlist.Name || '');
                
                // Only set public for playlists
                if (!isCollection) {
                    SmartLists.setElementChecked(page, '#playlistIsPublic', playlist.Public || false);
                }
                
                SmartLists.setElementChecked(page, '#playlistIsEnabled', playlist.Enabled !== false); // Default to true for backward compatibility
                
                // Handle AutoRefresh with backward compatibility
                const autoRefreshValue = playlist.AutoRefresh !== undefined ? playlist.AutoRefresh : 'Never';
                const autoRefreshElement = page.querySelector('#autoRefreshMode');
                if (autoRefreshElement) {
                    autoRefreshElement.value = autoRefreshValue;
                }
                
                // Handle schedule settings with backward compatibility
                SmartLists.loadSchedulesIntoUI(page, playlist);
                
                // Handle MaxItems with backward compatibility for existing playlists
                // Default to 0 (unlimited) for old playlists that didn't have this setting
                const maxItemsValue = (playlist.MaxItems !== undefined && playlist.MaxItems !== null) ? playlist.MaxItems : 0;
                const maxItemsElement = page.querySelector('#playlistMaxItems');
                if (maxItemsElement) {
                    maxItemsElement.value = maxItemsValue;
                } else {
                    console.warn('Max Items element not found when trying to populate edit form');
                }
                
                // Handle MaxPlayTimeMinutes with backward compatibility for existing playlists
                // Default to 0 (unlimited) for old playlists that didn't have this setting
                const maxPlayTimeMinutesValue = (playlist.MaxPlayTimeMinutes !== undefined && playlist.MaxPlayTimeMinutes !== null) ? playlist.MaxPlayTimeMinutes : 0;
                const maxPlayTimeMinutesElement = page.querySelector('#playlistMaxPlayTimeMinutes');
                if (maxPlayTimeMinutesElement) {
                    maxPlayTimeMinutesElement.value = maxPlayTimeMinutesValue;
                } else {
                    console.warn('Max Playtime Minutes element not found when trying to populate edit form');
                }
                
                // Set media types
                // Set flag to skip change event handlers while we programmatically set checkbox states
                page._skipMediaTypeChangeHandlers = true;
                
                const mediaTypesSelect = Array.from(page.querySelectorAll('.media-type-checkbox'));
                if (playlist.MediaTypes && playlist.MediaTypes.length > 0) {
                    playlist.MediaTypes.forEach(function(type) {
                        const checkbox = mediaTypesSelect.find(function(cb) {
                            return cb.value === type;
                        });
                        if (checkbox) {
                            checkbox.checked = true;
                        }
                    });
                }
                
                // Clear flag to re-enable change event handlers
                page._skipMediaTypeChangeHandlers = false;
                
                // Set the list owner (for both playlists and collections)
                // Convert User to string if it's not already (handles both Guid and string formats)
                const userIdString = playlist.UserId ? String(playlist.UserId) : null;
                if (userIdString) {
                    SmartLists.setUserIdValueWithRetry(page, userIdString);
                }
                
                // Clear existing rules (applies to both playlists and collections)
                const rulesContainer = page.querySelector('#rules-container');
                rulesContainer.innerHTML = '';
                
                // Populate logic groups and rules
                if (playlist.ExpressionSets && playlist.ExpressionSets.length > 0 && 
                    playlist.ExpressionSets.some(function(es) { return es.Expressions && es.Expressions.length > 0; })) {
                    playlist.ExpressionSets.forEach(function(expressionSet, groupIndex) {
                        let logicGroup;
                        
                        if (groupIndex === 0) {
                            // Create first logic group
                            logicGroup = SmartLists.createInitialLogicGroup(page);
                            // Remove only the rules, preserve the label
                            const rulesToRemove = logicGroup.querySelectorAll('.rule-row, .rule-within-group-separator');
                            rulesToRemove.forEach(function(rule) {
                                rule.remove();
                            });
                        } else {
                            // Add subsequent logic groups
                            logicGroup = SmartLists.addNewLogicGroup(page);
                            // Remove only the rules, preserve the label
                            const rulesToRemove = logicGroup.querySelectorAll('.rule-row, .rule-within-group-separator');
                            rulesToRemove.forEach(function(rule) {
                                rule.remove();
                            });
                        }
                        
                        // Store similarity comparison fields on page for populateRuleRow to access
                        page._editingPlaylistSimilarityFields = playlist.SimilarityComparisonFields;
                        
                        // Add rules to this logic group
                        if (expressionSet.Expressions && expressionSet.Expressions.length > 0) {
                            expressionSet.Expressions.forEach(function(expression) {
                                SmartLists.addRuleToGroup(page, logicGroup);
                                const ruleRows = logicGroup.querySelectorAll('.rule-row');
                                const currentRule = ruleRows[ruleRows.length - 1];
                                
                                // Use populateRuleRow for consistency with clone flow
                                // populateRuleRow handles all field population including:
                                // - People sub-fields
                                // - User-specific rules
                                // - Value inputs (including relative date operators)
                                // - Per-field option selects (NextUnwatched, Collections, Tags, Studios, Genres, SimilarTo)
                                // - Regex help updates
                                SmartLists.populateRuleRow(currentRule, expression, page);
                            });
                        }
                    });
                } else {
                    // No rules exist - create an initial logic group with a placeholder rule
                    // This matches the behavior when creating a new playlist
                    SmartLists.createInitialLogicGroup(page);
                }
                
                // Set sort options AFTER rules are populated so hasSimilarToRuleInForm() can detect them
                SmartLists.loadSortOptionsIntoUI(page, playlist);
                // Update sort options visibility based on populated rules
                SmartLists.updateAllSortOptionsVisibility(page);
                
                // Update field selects first, then per-field options visibility based on selected media types
                SmartLists.updateAllFieldSelects(page);
                SmartLists.updateAllTagsOptionsVisibility(page);
                SmartLists.updateAllStudiosOptionsVisibility(page);
                SmartLists.updateAllGenresOptionsVisibility(page);
                SmartLists.updateAllCollectionsOptionsVisibility(page);
                SmartLists.updateAllNextUnwatchedOptionsVisibility(page);
                
                // Update button visibility
                SmartLists.updateRuleButtonVisibility(page);
                
                // Set edit mode state
                SmartLists.setPageEditState(page, true, playlistId);
                
                // Update UI to show edit mode
                const editIndicator = page.querySelector('#edit-mode-indicator');
                if (editIndicator) {
                    editIndicator.style.display = 'block';
                }
                const submitBtn = page.querySelector('#submitBtn');
                if (submitBtn) {
                    const currentListType = SmartLists.getElementValue(page, '#listType', 'Playlist');
                    submitBtn.textContent = 'Update ' + currentListType;
                }
                
                // Update tab button text
                const createTabButton = page.querySelector('a[data-tab="create"]');
                if (createTabButton) {
                    createTabButton.textContent = 'Edit List';
                }
                
                // Switch to Create tab to show edit form
                SmartLists.switchToTab(page, 'create');
                
            } catch (formError) {
                console.error('Error populating form for edit:', formError);
                SmartLists.showNotification('Error loading playlist data for editing: ' + formError.message);
            }
        }).catch(function(err) {
            Dashboard.hideLoadingMsg();
            console.error('Error loading playlist for edit:', err);
            SmartLists.handleApiError(err, 'Failed to load playlist for editing');
        });
    };

    SmartLists.clonePlaylist = function(page, playlistId, playlistName) {
        const apiClient = SmartLists.getApiClient();
        Dashboard.showLoadingMsg();
        
        // Always scroll to top when entering clone mode (auto for instant behavior)
        window.scrollTo({ top: 0, behavior: 'auto' });
                
        apiClient.ajax({
            type: 'GET',
            url: apiClient.getUrl(SmartLists.ENDPOINTS.base + '/' + playlistId),
            contentType: 'application/json'
        }).then(function(response) {
            if (!response.ok) {
                throw new Error('HTTP ' + response.status + ': ' + response.statusText);
            }
            return response.json();
        }).then(function(playlist) {
            Dashboard.hideLoadingMsg();
            
            if (!playlist) {
                SmartLists.showNotification('No playlist data received from server.');
                return;
            }
            
            try {
                // Determine list type
                const listType = playlist.Type || 'Playlist';
                const isCollection = listType === 'Collection';
                
                // Set playlist name FIRST (before switchToTab) to prevent populateFormDefaults from being called
                // switchToTab checks if name is empty and calls populateFormDefaults if so, which would regenerate checkboxes
                SmartLists.setElementValue(page, '#playlistName', (playlist.Name || '') + ' (Copy)');
                
                // Switch to Create tab
                SmartLists.switchToTab(page, 'create');
                
                // Clear any existing edit state
                SmartLists.setPageEditState(page, false, null);
                
                // Set list type
                SmartLists.setElementValue(page, '#listType', listType);
                
                // Set flag to prevent media type change handlers from interfering during cloning setup
                page._skipMediaTypeChangeHandlers = true;
                
                // Trigger type change handler to show/hide fields
                SmartLists.handleListTypeChange(page);
                
                // Only set public for playlists
                if (!isCollection) {
                    SmartLists.setElementChecked(page, '#playlistIsPublic', playlist.Public || false);
                }
                
                SmartLists.setElementChecked(page, '#playlistIsEnabled', playlist.Enabled !== false);
                
                // Handle AutoRefresh
                const autoRefreshValue = playlist.AutoRefresh !== undefined ? playlist.AutoRefresh : 'Never';
                const autoRefreshElement = page.querySelector('#autoRefreshMode');
                if (autoRefreshElement) {
                    autoRefreshElement.value = autoRefreshValue;
                }
                
                // Handle schedule settings with backward compatibility (same as editPlaylist)
                SmartLists.loadSchedulesIntoUI(page, playlist);
                
                // Handle MaxItems
                const maxItemsValue = (playlist.MaxItems !== undefined && playlist.MaxItems !== null) ? playlist.MaxItems : 0;
                const maxItemsElement = page.querySelector('#playlistMaxItems');
                if (maxItemsElement) {
                    maxItemsElement.value = maxItemsValue;
                }
                
                // Handle MaxPlayTimeMinutes
                const maxPlayTimeMinutesValue = (playlist.MaxPlayTimeMinutes !== undefined && playlist.MaxPlayTimeMinutes !== null) ? playlist.MaxPlayTimeMinutes : 0;
                const maxPlayTimeMinutesElement = page.querySelector('#playlistMaxPlayTimeMinutes');
                if (maxPlayTimeMinutesElement) {
                    maxPlayTimeMinutesElement.value = maxPlayTimeMinutesValue;
                }
                
                // Store media types to set later (after all updates are complete)
                const clonedMediaTypes = playlist.MediaTypes && playlist.MediaTypes.length > 0 ? playlist.MediaTypes : [];
                
                // Set the list owner (for both playlists and collections)
                const userIdString = playlist.UserId ? String(playlist.UserId) : null;
                if (userIdString) {
                    SmartLists.setUserIdValueWithRetry(page, userIdString);
                }
                
                // Clear existing rules and populate with cloned rules (applies to both playlists and collections)
                const rulesContainer = page.querySelector('#rules-container');
                if (rulesContainer) {
                    rulesContainer.innerHTML = '';
                }
                
                // Populate rules from cloned playlist
                if (playlist.ExpressionSets && playlist.ExpressionSets.length > 0) {
                    playlist.ExpressionSets.forEach(function(expressionSet, setIndex) {
                        const logicGroup = setIndex === 0 ? SmartLists.createInitialLogicGroup(page) : SmartLists.addNewLogicGroup(page);
                        
                        // Store similarity comparison fields on page for populateRuleRow to access
                        page._cloningPlaylistSimilarityFields = playlist.SimilarityComparisonFields;
                        
                        if (expressionSet.Expressions && expressionSet.Expressions.length > 0) {
                            expressionSet.Expressions.forEach(function(expression, expIndex) {
                                if (expIndex === 0) {
                                    // Use the first rule row that's already in the group
                                    const firstRuleRow = logicGroup.querySelector('.rule-row');
                                    if (firstRuleRow) {
                                        SmartLists.populateRuleRow(firstRuleRow, expression, page);
                                    }
                                } else {
                                    // Add additional rule rows
                                    SmartLists.addRuleToGroup(page, logicGroup);
                                    const newRuleRow = logicGroup.querySelector('.rule-row:last-child');
                                    if (newRuleRow) {
                                        SmartLists.populateRuleRow(newRuleRow, expression, page);
                                    }
                                }
                            });
                        }
                    });
                } else {
                    // If no rules, create initial empty group
                    SmartLists.createInitialLogicGroup(page);
                }
                
                // Update button visibility
                SmartLists.updateRuleButtonVisibility(page);
                
                // Update field selects first, then per-field options visibility based on selected media types
                SmartLists.updateAllFieldSelects(page);
                SmartLists.updateAllTagsOptionsVisibility(page);
                SmartLists.updateAllStudiosOptionsVisibility(page);
                SmartLists.updateAllGenresOptionsVisibility(page);
                SmartLists.updateAllCollectionsOptionsVisibility(page);
                SmartLists.updateAllNextUnwatchedOptionsVisibility(page);
                
                // Set sort options AFTER rules are populated so hasSimilarToRuleInForm() can detect them
                SmartLists.loadSortOptionsIntoUI(page, playlist);
                // Update sort options visibility based on populated rules
                SmartLists.updateAllSortOptionsVisibility(page);
                
                // Set media types AFTER all field updates are complete to prevent them from being cleared
                // Flag was already set at the beginning of clone process to prevent interference
                const mediaTypesCheckboxes = Array.from(page.querySelectorAll('.media-type-checkbox'));
                
                // First clear all checkboxes
                mediaTypesCheckboxes.forEach(function(checkbox) {
                    checkbox.checked = false;
                });
                // Then set the ones from the cloned playlist
                if (clonedMediaTypes.length > 0) {
                    clonedMediaTypes.forEach(function(type) {
                        const checkbox = mediaTypesCheckboxes.find(function(cb) {
                            return cb.value === type;
                        });
                        if (checkbox) {
                            checkbox.checked = true;
                        }
                    });
                }
                
                // Clear flag to re-enable change event handlers
                page._skipMediaTypeChangeHandlers = false;
                
                // Clear any pending media type update timers just in case
                if (page._mediaTypeUpdateTimer) {
                    clearTimeout(page._mediaTypeUpdateTimer);
                    page._mediaTypeUpdateTimer = null;
                }
                
                // Show success message
                SmartLists.showNotification('List "' + playlistName + '" cloned successfully! You can now modify and create the new list.', 'success');
                
            } catch (formError) {
                console.error('Error populating form for clone:', formError);
                SmartLists.showNotification('Error loading list data for cloning: ' + formError.message);
            }
        }).catch(function(err) {
            Dashboard.hideLoadingMsg();
            console.error('Error loading list for clone:', err);
            SmartLists.handleApiError(err, 'Failed to load list for cloning');
        });
    };

    SmartLists.cancelEdit = function(page) {
        SmartLists.setPageEditState(page, false, null);
        
        // Update UI to show create mode
        const editIndicator = page.querySelector('#edit-mode-indicator');
        if (editIndicator) {
            editIndicator.style.display = 'none';
        }
        const submitBtn = page.querySelector('#submitBtn');
        if (submitBtn) {
            submitBtn.textContent = 'Create List';
        }
        
        // Restore tab button text
        const createTabButton = page.querySelector('a[data-tab="create"]');
        if (createTabButton) {
            createTabButton.textContent = 'Create List';
        }
        
        // Clear form
        SmartLists.clearForm(page);
        
        // Switch to Manage tab after canceling edit
        SmartLists.switchToTab(page, 'manage');
        window.scrollTo({ top: 0, behavior: 'auto' });
        
        SmartLists.showNotification('Edit mode cancelled.', 'success');
    };

    SmartLists.refreshPlaylist = function(playlistId, playlistName) {
        const apiClient = SmartLists.getApiClient();
        
        // Show notification that refresh has started
        var statusLink = SmartLists.createStatusPageLink('status page');
        var refreshMessage = 'List refresh started, check the ' + statusLink + ' for progress.';
        SmartLists.showNotification(refreshMessage, 'info', { html: true });
        
        // Start aggressive polling on status page to catch the operation
        if (window.SmartLists && window.SmartLists.Status && window.SmartLists.Status.startAggressivePolling) {
            window.SmartLists.Status.startAggressivePolling();
        }
        
        // Make API call (fire and forget - notification already shown)
        apiClient.ajax({
            type: 'POST',
            url: apiClient.getUrl(SmartLists.ENDPOINTS.base + '/' + playlistId + '/refresh'),
            contentType: 'application/json'
        }).then(function(response) {
            if (!response.ok) {
                // Try to parse error message from response
                return response.text().then(function(errorText) {
                    var errorMessage;
                    try {
                        var parsed = JSON.parse(errorText);
                        // Extract string from parsed object if necessary
                        if (parsed && typeof parsed === 'object') {
                            errorMessage = parsed.message || parsed.error || JSON.stringify(parsed);
                        } else if (typeof parsed === 'string') {
                            errorMessage = parsed;
                        } else {
                            errorMessage = String(parsed);
                        }
                    } catch (e) {
                        errorMessage = errorText || 'Unknown error occurred';
                    }
                    throw new Error(errorMessage);
                });
            }
            
            // Success - operation is queued and will be processed in the background
            // No success notification needed since status page shows progress
            
            // Auto-refresh the playlist list to show updated LastRefreshed timestamp
            const page = document.querySelector('.SmartListsConfigurationPage');
            if (page) {
                SmartLists.loadPlaylistList(page);
            }
        }).catch(async function(err) {
            
            // Extract error message using utility function
            const errorMessage = await SmartLists.extractErrorMessage(
                err, 
                'An unexpected error occurred, check the logs for more details.'
            );
            
            const fullMessage = 'Failed to refresh list "' + playlistName + '": ' + errorMessage;
            console.error('List refresh error:', fullMessage, err);
            SmartLists.showNotification(fullMessage, 'error');
        });
    };

    SmartLists.deletePlaylist = async function(page, listId, listName) {
        await SmartLists.performListAction(page, listId, listName, {
            actionType: 'delete',
            apiPath: '',
            httpMethod: 'DELETE',
            getQueryParams: function(page) {
                const checkbox = page.querySelector('#delete-jellyfin-playlist-checkbox');
                const deleteJellyfinList = checkbox ? checkbox.checked : false;
                return 'deleteJellyfinList=' + deleteJellyfinList;
            },
            formatSuccessMessage: function(name, page) {
                const checkbox = page.querySelector('#delete-jellyfin-playlist-checkbox');
                const deleteJellyfinList = checkbox ? checkbox.checked : false;
                const action = deleteJellyfinList ? 'deleted' : 'suffix/prefix removed (if any) and configuration deleted';
                return 'List "' + name + '" ' + action + ' successfully.';
            }
        });
    };

    SmartLists.enablePlaylist = async function(page, listId, listName) {
        await SmartLists.performListAction(page, listId, listName, {
            actionType: 'enable',
            apiPath: '/enable',
            httpMethod: 'POST',
            formatSuccessMessage: function(name) {
                return 'List "' + name + '" has been refreshed successfully.';
            }
        });
    };

    SmartLists.disablePlaylist = async function(page, listId, listName) {
        await SmartLists.performListAction(page, listId, listName, {
            actionType: 'disable',
            apiPath: '/disable',
            httpMethod: 'POST',
            formatSuccessMessage: function(name) {
                return 'List "' + name + '" has been disabled.';
            }
        });
    };

    SmartLists.showDeleteConfirm = function(page, listId, listName) {
        const confirmText = 'Are you sure you want to delete the smart list "' + listName + '"? This cannot be undone.';
        
        SmartLists.showDeleteModal(page, confirmText, function() {
            SmartLists.deletePlaylist(page, listId, listName);
        });
    };

    // Note: formatPlaylistDisplayValues is defined in config-formatters.js to avoid duplication

    // ===== SEARCH INPUT STATE MANAGEMENT =====
    SmartLists.setSearchInputState = function(page, disabled, placeholder) {
        placeholder = placeholder !== undefined ? placeholder : 'Search lists...';
        try {
            const searchInput = page.querySelector('#playlistSearchInput');
            const clearSearchBtn = page.querySelector('#clearSearchBtn');
            
            if (searchInput) {
                searchInput.disabled = disabled;
                searchInput.placeholder = placeholder;
                
                // Store original state to restore later if needed
                if (!page._originalSearchState) {
                    page._originalSearchState = {
                        disabled: false,
                        placeholder: 'Search lists...'
                    };
                }
            }
            
            // Only hide clear button when disabling, let updateClearButtonVisibility handle showing it
            if (clearSearchBtn && disabled) {
                clearSearchBtn.style.display = 'none';
            }
        } catch (err) {
            console.error('Error setting search input state:', err);
        }
    };

    // Note: getPeopleFieldDisplayName is defined in config-formatters.js to avoid duplication

    // ===== GENERATE RULES HTML =====
    SmartLists.generateRulesHtml = async function(playlist, apiClient) {
        let rulesHtml = '';
        if (playlist.ExpressionSets && playlist.ExpressionSets.length > 0) {
            for (let groupIndex = 0; groupIndex < playlist.ExpressionSets.length; groupIndex++) {
                const expressionSet = playlist.ExpressionSets[groupIndex];
                if (groupIndex > 0) {
                    rulesHtml += '<strong style="color: #888;">OR</strong><br>';
                }
                
                if (expressionSet.Expressions && expressionSet.Expressions.length > 0) {
                    rulesHtml += '<div style="padding: 0.6em; background: rgba(255,255,255,0.02); border-radius: 4px; margin: 0.3em 0;">';
                    
                    for (let ruleIndex = 0; ruleIndex < expressionSet.Expressions.length; ruleIndex++) {
                        const rule = expressionSet.Expressions[ruleIndex];
                        if (ruleIndex > 0) {
                            rulesHtml += '<br><em style="color: #888; font-size: 0.9em;">AND</em><br>';
                        }
                        
                        let fieldName = rule.MemberName;
                        if (fieldName === 'ItemType') fieldName = 'Media Type';
                        
                        // Map people field names to friendly display names
                        const displayName = SmartLists.getPeopleFieldDisplayName(fieldName);
                        if (displayName !== fieldName) {
                            fieldName = displayName;
                        }
                        let operator = rule.Operator;
                        switch(operator) {
                            case 'Equal': operator = 'equals'; break;
                            case 'NotEqual': operator = 'not equals'; break;
                            case 'Contains': operator = 'contains'; break;
                            case 'NotContains': operator = "not contains"; break;
                            case 'IsIn': operator = 'is in'; break;
                            case 'IsNotIn': operator = 'is not in'; break;
                            case 'GreaterThan': operator = '>'; break;
                            case 'LessThan': operator = '<'; break;
                            case 'After': operator = 'after'; break;
                            case 'Before': operator = 'before'; break;
                            case 'GreaterThanOrEqual': operator = '>='; break;
                            case 'LessThanOrEqual': operator = '<='; break;
                            case 'MatchRegex': operator = 'matches regex'; break;
                        }
                        let value = rule.TargetValue;
                        if (rule.MemberName === 'IsPlayed') { value = value === 'true' ? 'Yes (Played)' : 'No (Unplayed)'; }
                        if (rule.MemberName === 'NextUnwatched') { value = value === 'true' ? 'Yes (Next to Watch)' : 'No (Not Next)'; }
                        
                        // Check if this rule has a specific user and resolve username
                        let userInfo = '';
                        if (rule.UserId && rule.UserId !== '00000000-0000-0000-0000-000000000000') {
                            try {
                                const userName = await SmartLists.resolveUserIdToName(apiClient, rule.UserId);
                                userInfo = ' for ' + (userName || 'Unknown User');
                            } catch (err) {
                                console.error('Error resolving username for rule:', err);
                                userInfo = ' for specific user';
                            }
                        }
                        
                        // Add NextUnwatched configuration info
                        let nextUnwatchedInfo = '';
                        if (rule.MemberName === 'NextUnwatched' && rule.IncludeUnwatchedSeries !== undefined) {
                            nextUnwatchedInfo = rule.IncludeUnwatchedSeries ? ' (including unwatched series)' : ' (excluding unwatched series)';
                        }
                        
                        // Add Collections configuration info
                        let collectionsInfo = '';
                        if (rule.MemberName === 'Collections') {
                            if (rule.IncludeCollectionOnly === true) {
                                collectionsInfo = ' (collection only)';
                            } else if (rule.IncludeEpisodesWithinSeries === true) {
                                collectionsInfo = ' (including episodes within series)';
                            }
                        }
                        
                        // Add Tags configuration info
                        let tagsInfo = '';
                        if (rule.MemberName === 'Tags' && rule.IncludeParentSeriesTags === true) {
                            tagsInfo = ' (including parent series tags)';
                        }
                        
                        // Add Studios configuration info
                        let studiosInfo = '';
                        if (rule.MemberName === 'Studios' && rule.IncludeParentSeriesStudios === true) {
                            studiosInfo = ' (including parent series studios)';
                        }
                        
                        // Add Genres configuration info
                        let genresInfo = '';
                        if (rule.MemberName === 'Genres' && rule.IncludeParentSeriesGenres === true) {
                            genresInfo = ' (including parent series genres)';
                        }
                        
                        // Add SimilarTo comparison fields info
                        let similarityInfo = '';
                        if (rule.MemberName === 'SimilarTo') {
                            if (playlist.SimilarityComparisonFields && playlist.SimilarityComparisonFields.length > 0) {
                                similarityInfo = ' (comparing: ' + playlist.SimilarityComparisonFields.join(', ') + ')';
                            } else {
                                similarityInfo = ' (comparing: Genre, Tags)'; // Default
                            }
                        }
                        
                        rulesHtml += '<span style="font-family: monospace; background: #232323; padding: 4px 4px; border-radius: 3px;">';
                        rulesHtml += SmartLists.escapeHtml(fieldName) + ' ' + SmartLists.escapeHtml(operator) + ' "' + SmartLists.escapeHtml(value) + '"' + SmartLists.escapeHtml(userInfo) + SmartLists.escapeHtml(nextUnwatchedInfo) + SmartLists.escapeHtml(collectionsInfo) + SmartLists.escapeHtml(tagsInfo) + SmartLists.escapeHtml(studiosInfo) + SmartLists.escapeHtml(genresInfo) + SmartLists.escapeHtml(similarityInfo);
                        rulesHtml += '</span>';
                    }
                    rulesHtml += '</div>';
                }
            }
        } else {
            rulesHtml = 'No rules defined';
        }
        return rulesHtml;
    };

    // ===== GENERATE PLAYLIST CARD HTML =====
    SmartLists.generatePlaylistCardHtml = function(playlist, rulesHtml, resolvedUserName) {
        // Determine list type
        const listType = playlist.Type || 'Playlist';
        const isCollection = listType === 'Collection';
        
        const isPublic = playlist.Public ? 'Public' : 'Private';
        const isEnabled = playlist.Enabled !== false; // Default to true for backward compatibility
        const enabledStatus = isEnabled ? '' : 'Disabled';
        const enabledStatusColor = isEnabled ? '#4CAF50' : '#f44336';
        const statusDisplayText = isEnabled ? 'Enabled' : 'Disabled';
        const autoRefreshMode = playlist.AutoRefresh || 'Never';
        const autoRefreshDisplay = autoRefreshMode === 'Never' ? 'Manual/scheduled only' :
                                 autoRefreshMode === 'OnLibraryChanges' ? 'On library changes - When new items are added' :
                                 autoRefreshMode === 'OnAllChanges' ? 'On all changes - Including playback status' : autoRefreshMode;
        const scheduleDisplay = SmartLists.formatScheduleDisplay(playlist);
        
        // Format last scheduled refresh display
        const lastRefreshDisplay = SmartLists.formatRelativeTimeFromIso(playlist.LastRefreshed, 'N/A') || 'N/A';
        const dateCreatedDisplay = SmartLists.formatRelativeTimeFromIso(playlist.DateCreated, 'Unknown');
        const sortName = SmartLists.formatSortDisplay(playlist);
        
        // Use the resolved username passed as parameter (for playlists) or libraries (for collections)
        const userName = resolvedUserName || 'Unknown User';
        const playlistId = playlist.Id || 'NO_ID';
        
        // Collections are server-wide, no library assignment needed
        // Create individual media type labels - filter out Series for playlists only (not supported due to Jellyfin limitations)
        let mediaTypesArray = [];
        if (playlist.MediaTypes && playlist.MediaTypes.length > 0) {
            // Only filter Series for Playlists (Collections support Series)
            const isPlaylist = playlist.Type === 'Playlist' || !playlist.Type; // Default to Playlist if Type not set
            const validTypes = isPlaylist 
                ? playlist.MediaTypes.filter(function(type) { return type !== 'Series'; })
                : playlist.MediaTypes; // Collections: show all types including Series
            mediaTypesArray = validTypes.length > 0 ? validTypes : ['Unknown'];
        } else {
            mediaTypesArray = ['Unknown'];
        }
        
        const displayValues = SmartLists.formatPlaylistDisplayValues(playlist);
        const maxItemsDisplay = displayValues.maxItemsDisplay;
        const maxPlayTimeDisplay = displayValues.maxPlayTimeDisplay;
        
        // Format media types for display in Properties table
        const mediaTypesDisplayText = mediaTypesArray.join(', ');
        
        // Format playlist statistics for header display
        const itemCount = playlist.ItemCount !== undefined && playlist.ItemCount !== null ? playlist.ItemCount : null;
        const totalRuntime = playlist.TotalRuntimeMinutes ? SmartLists.formatRuntime(playlist.TotalRuntimeMinutes) : null;
        const totalRuntimeLong = playlist.TotalRuntimeMinutes ? SmartLists.formatRuntimeLong(playlist.TotalRuntimeMinutes) : null;
        
        // Build stats display string for header
        const statsElements = [];
        if (itemCount !== null) {
            statsElements.push(itemCount + ' item' + (itemCount === 1 ? '' : 's'));
        }
        if (totalRuntime) {
            statsElements.push(totalRuntime);
        }
        const statsDisplay = statsElements.length > 0 ? statsElements.join(' | ') : '';
        
        // Escape all dynamic content to prevent XSS
        const eName = SmartLists.escapeHtml(playlist.Name || '');
        const eFileName = SmartLists.escapeHtml(playlist.FileName || '');
        const eUserName = SmartLists.escapeHtml(userName || '');
        const eSortName = SmartLists.escapeHtml(sortName);
        const eMaxItems = SmartLists.escapeHtml(maxItemsDisplay);
        const eMaxPlayTime = SmartLists.escapeHtml(maxPlayTimeDisplay);
        const eAutoRefreshDisplay = SmartLists.escapeHtml(autoRefreshDisplay);
        const eScheduleDisplay = SmartLists.escapeHtml(scheduleDisplay);
        const eLastRefreshDisplay = SmartLists.escapeHtml(lastRefreshDisplay);
        const eDateCreatedDisplay = SmartLists.escapeHtml(dateCreatedDisplay);
        const eStatusDisplayText = SmartLists.escapeHtml(statusDisplayText);
        const eMediaTypesDisplayText = SmartLists.escapeHtml(mediaTypesDisplayText);
        const eStatsDisplay = SmartLists.escapeHtml(statsDisplay);
        const eTotalRuntimeLong = totalRuntimeLong ? SmartLists.escapeHtml(totalRuntimeLong) : null;
        const eListType = SmartLists.escapeHtml(listType);
        
        // Build Jellyfin playlist/collection URL if ID exists and list is enabled
        let jellyfinListUrl = null;
        const jellyfinId = isCollection ? playlist.JellyfinCollectionId : playlist.JellyfinPlaylistId;
        const hasJellyfinId = jellyfinId && jellyfinId !== '' && jellyfinId !== '00000000-0000-0000-0000-000000000000';
        
        if (hasJellyfinId && isEnabled) {
            try {
                const apiClient = SmartLists.getApiClient();
                const serverId = apiClient.serverId();
                const baseUrl = apiClient.serverAddress();
                jellyfinListUrl = baseUrl + '/web/#/details?id=' + encodeURIComponent(jellyfinId) + '&serverId=' + encodeURIComponent(serverId);
            } catch (err) {
                console.error('Error building Jellyfin list URL:', err);
                // Fallback: try to build URL without serverId if that fails
                try {
                    const apiClient = SmartLists.getApiClient();
                    const baseUrl = apiClient.serverAddress();
                    jellyfinListUrl = baseUrl + '/web/#/details?id=' + encodeURIComponent(jellyfinId);
                } catch (fallbackErr) {
                    console.error('Error building Jellyfin list URL (fallback):', fallbackErr);
                }
            }
        }
        
        // Generate collapsible playlist card with improved styling
        return '<div class="inputContainer playlist-card" data-playlist-id="' + SmartLists.escapeHtmlAttribute(playlistId) + '" data-enabled="' + (isEnabled ? 'true' : 'false') + '" style="border: none; border-radius: 2px; margin-bottom: 1em; background: #202020;">' +
            // Compact header (always visible)
            '<div class="playlist-header" style="padding: 0.75em; cursor: pointer; display: flex; align-items: center; justify-content: space-between;">' +
                '<div class="playlist-header-left" style="display: flex; align-items: center; flex: 1; min-width: 0;">' +
                    '<label class="emby-checkbox-label" style="width: auto; min-width: auto; margin-right: 0.3em; margin-left: 0.3em; flex-shrink: 0;">' +
                        '<input type="checkbox" is="emby-checkbox" data-embycheckbox="true" class="emby-checkbox playlist-checkbox" data-playlist-id="' + SmartLists.escapeHtmlAttribute(playlistId) + '">' +
                        '<span class="checkboxLabel" style="display: none;"></span>' +
                        '<span class="checkboxOutline">' +
                            '<span class="material-icons checkboxIcon checkboxIcon-checked check" aria-hidden="true"></span>' +
                            '<span class="material-icons checkboxIcon checkboxIcon-unchecked" aria-hidden="true"></span>' +
                        '</span>' +
                    '</label>' +
                    '<span class="playlist-expand-icon" style="margin-right: 0.5em; font-family: monospace; font-size: 1.2em; color: #999; flex-shrink: 0;">▶</span>' +
                    '<h3 style="margin: 0; flex: 1.5; min-width: 0; word-wrap: break-word; padding-right: 0.5em;">' + eName + '</h3>' +
                    (enabledStatus ? '<span class="playlist-status" style="color: ' + enabledStatusColor + '; font-weight: bold; margin-right: 0.75em; flex-shrink: 0; line-height: 1.5; align-self: center;">' + enabledStatus + '</span>' : '') +
                    (eStatsDisplay ? '<span class="playlist-stats" style="color: #888; font-size: 0.85em; margin-right: 0.5em; flex-shrink: 0; font-weight: normal; line-height: 1.5; align-self: center;">' + eStatsDisplay + '</span>' : '') +
                '</div>' +
                '<div class="playlist-header-right" style="display: flex; align-items: center; margin-left: 1em; margin-right: 0.5em;">' +
                    '<div class="playlist-type-container" style="display: flex; flex-wrap: wrap; gap: 0.25em; flex-shrink: 0; max-width: 160px; justify-content: flex-end;">' +
                        '<span class="playlist-type-label" style="padding: 0.4em 0.6em; background: #333; border-radius: 3px; font-size: 0.8em; color: #ccc; white-space: nowrap;">' + SmartLists.escapeHtml(listType) + '</span>' +
                    '</div>' +
                '</div>' +
            '</div>' +
            
            // Detailed content (initially hidden)
            '<div class="playlist-details" style="display: none; padding: 0 0.75em 0.75em 0.75em; background: #202020;">' +
                // Rules section
                '<div class="rules-section" style="margin-bottom: 1em; margin-left: 0.5em;">' +
                    '<h4 style="margin: 0 0 0.5em 0; color: #fff; font-size: 1em;">Rules</h4>' +
                        rulesHtml +
                '</div>' +
                
                // Properties table
                '<div class="properties-section" style="margin-bottom: 1em; margin-left: 0.5em;">' +
                    '<h4 style="margin: 0 0 0.5em 0; color: #fff; font-size: 1em;">Properties</h4>' +
                    '<table style="width: 100%; border-collapse: collapse; background: rgba(255,255,255,0.02); border-radius: 4px; overflow: hidden;">' +
                        '<tr style="border-bottom: 1px solid rgba(255,255,255,0.1);">' +
                            '<td style="padding: 0.5em 0.75em; font-weight: bold; color: #ccc; width: 40%; border-right: 1px solid rgba(255,255,255,0.1);">Type</td>' +
                            '<td style="padding: 0.5em 0.75em; color: #fff;">' + eListType + 
                                (hasJellyfinId && isEnabled ?
                                    (jellyfinListUrl ?
                                        ' - <a href="' + SmartLists.escapeHtmlAttribute(jellyfinListUrl) + '" target="_blank" rel="noopener noreferrer" style="color: #00a4dc; text-decoration: none;">View in Jellyfin</a>' :
                                        ' - <span style="color: #888; font-style: italic;">(Jellyfin ID: ' + SmartLists.escapeHtml(jellyfinId) + ')</span>'
                                    ) :
                                    ''
                                ) +
                            '</td>' +
                        '</tr>' +
                        '<tr style="border-bottom: 1px solid rgba(255,255,255,0.1);">' +
                            '<td style="padding: 0.5em 0.75em; font-weight: bold; color: #ccc; width: 40%; border-right: 1px solid rgba(255,255,255,0.1);">File</td>' +
                            '<td style="padding: 0.5em 0.75em; color: #fff;">' + eFileName + '</td>' +
                        '</tr>' +
                        '<tr style="border-bottom: 1px solid rgba(255,255,255,0.1);">' +
                            '<td style="padding: 0.5em 0.75em; font-weight: bold; color: #ccc; width: 40%; border-right: 1px solid rgba(255,255,255,0.1);">User</td>' +
                            '<td style="padding: 0.5em 0.75em; color: #fff;">' + eUserName + '</td>' +
                        '</tr>' +
                        '<tr style="border-bottom: 1px solid rgba(255,255,255,0.1);">' +
                            '<td style="padding: 0.5em 0.75em; font-weight: bold; color: #ccc; width: 40%; border-right: 1px solid rgba(255,255,255,0.1);">Status</td>' +
                            '<td style="padding: 0.5em 0.75em; color: #fff;">' + eStatusDisplayText + '</td>' +
                        '</tr>' +
                        (!isCollection ?
                            '<tr style="border-bottom: 1px solid rgba(255,255,255,0.1);">' +
                                '<td style="padding: 0.5em 0.75em; font-weight: bold; color: #ccc; width: 40%; border-right: 1px solid rgba(255,255,255,0.1);">Visibility</td>' +
                                '<td style="padding: 0.5em 0.75em; color: #fff;">' + SmartLists.escapeHtml(isPublic) + '</td>' +
                            '</tr>' :
                            ''
                        ) +
                        '<tr style="border-bottom: 1px solid rgba(255,255,255,0.1);">' +
                            '<td style="padding: 0.5em 0.75em; font-weight: bold; color: #ccc; width: 40%; border-right: 1px solid rgba(255,255,255,0.1);">Media Types</td>' +
                            '<td style="padding: 0.5em 0.75em; color: #fff;">' + eMediaTypesDisplayText + '</td>' +
                        '</tr>' +
                        (!isCollection ?
                            '<tr style="border-bottom: 1px solid rgba(255,255,255,0.1);">' +
                                '<td style="padding: 0.5em 0.75em; font-weight: bold; color: #ccc; width: 40%; border-right: 1px solid rgba(255,255,255,0.1);">Sort</td>' +
                                '<td style="padding: 0.5em 0.75em; color: #fff;">' + eSortName + '</td>' +
                            '</tr>' : ''
                        ) +
                        '<tr style="border-bottom: 1px solid rgba(255,255,255,0.1);">' +
                            '<td style="padding: 0.5em 0.75em; font-weight: bold; color: #ccc; width: 40%; border-right: 1px solid rgba(255,255,255,0.1);">Max Items</td>' +
                            '<td style="padding: 0.5em 0.75em; color: #fff;">' + eMaxItems + '</td>' +
                        '</tr>' +
                        (!isCollection ?
                            '<tr style="border-bottom: 1px solid rgba(255,255,255,0.1);">' +
                                '<td style="padding: 0.5em 0.75em; font-weight: bold; color: #ccc; width: 40%; border-right: 1px solid rgba(255,255,255,0.1);">Max Playtime</td>' +
                                '<td style="padding: 0.5em 0.75em; color: #fff;">' + eMaxPlayTime + '</td>' +
                            '</tr>' : ''
                        ) +
                        '<tr style="border-bottom: 1px solid rgba(255,255,255,0.1);">' +
                            '<td style="padding: 0.5em 0.75em; font-weight: bold; color: #ccc; width: 40%; border-right: 1px solid rgba(255,255,255,0.1);">Auto Refresh</td>' +
                            '<td style="padding: 0.5em 0.75em; color: #fff;">' + eAutoRefreshDisplay + '</td>' +
                        '</tr>' +
                        '<tr style="border-bottom: 1px solid rgba(255,255,255,0.1);">' +
                            '<td style="padding: 0.5em 0.75em; font-weight: bold; color: #ccc; width: 40%; border-right: 1px solid rgba(255,255,255,0.1);">Schedule</td>' +
                            '<td style="padding: 0.5em 0.75em; color: #fff;">' + eScheduleDisplay + '</td>' +
                        '</tr>' +
                        '<tr style="border-bottom: 1px solid rgba(255,255,255,0.1);">' +
                            '<td style="padding: 0.5em 0.75em; font-weight: bold; color: #ccc; width: 40%; border-right: 1px solid rgba(255,255,255,0.1);">Created</td>' +
                            '<td style="padding: 0.5em 0.75em; color: #fff;">' + eDateCreatedDisplay + '</td>' +
                        '</tr>' +
                    '</table>' +
                '</div>' +
                
                // Statistics table
                '<div class="statistics-section" style="margin-bottom: 1em; margin-left: 0.5em;">' +
                    '<h4 style="margin: 0 0 0.5em 0; color: #fff; font-size: 1em;">Statistics</h4>' +
                    '<table style="width: 100%; border-collapse: collapse; background: rgba(255,255,255,0.02); border-radius: 4px; overflow: hidden;">' +
                        '<tr style="border-bottom: 1px solid rgba(255,255,255,0.1);">' +
                            '<td style="padding: 0.5em 0.75em; font-weight: bold; color: #ccc; width: 40%; border-right: 1px solid rgba(255,255,255,0.1);">Item Count</td>' +
                            '<td style="padding: 0.5em 0.75em; color: #fff;">' + (itemCount !== null ? itemCount : 'N/A') + '</td>' +
                        '</tr>' +
                        '<tr style="border-bottom: 1px solid rgba(255,255,255,0.1);">' +
                            '<td style="padding: 0.5em 0.75em; font-weight: bold; color: #ccc; width: 40%; border-right: 1px solid rgba(255,255,255,0.1);">Total Playtime</td>' +
                            '<td style="padding: 0.5em 0.75em; color: #fff;">' + (eTotalRuntimeLong && playlist.TotalRuntimeMinutes && playlist.TotalRuntimeMinutes > 0 ? eTotalRuntimeLong : 'N/A') + '</td>' +
                        '</tr>' +
                        '<tr style="border-bottom: 1px solid rgba(255,255,255,0.1);">' +
                            '<td style="padding: 0.5em 0.75em; font-weight: bold; color: #ccc; width: 40%; border-right: 1px solid rgba(255,255,255,0.1);">Last Refreshed</td>' +
                            '<td style="padding: 0.5em 0.75em; color: #fff;">' + eLastRefreshDisplay + '</td>' +
                        '</tr>' +
                    '</table>' +
                '</div>' +
                
                // Action buttons
                '<div class="playlist-actions" style="margin-top: 1em; margin-left: 0.5em;">' +
                    '<button is="emby-button" type="button" class="emby-button raised edit-playlist-btn" data-playlist-id="' + SmartLists.escapeHtmlAttribute(playlistId) + '" data-playlist-name="' + SmartLists.escapeHtmlAttribute(playlist.Name || '') + '">Edit</button>' +
                    '<button is="emby-button" type="button" class="emby-button raised clone-playlist-btn" data-playlist-id="' + SmartLists.escapeHtmlAttribute(playlistId) + '" data-playlist-name="' + SmartLists.escapeHtmlAttribute(playlist.Name || '') + '">Clone</button>' +
                    '<button is="emby-button" type="button" class="emby-button raised refresh-playlist-btn" data-playlist-id="' + SmartLists.escapeHtmlAttribute(playlistId) + '" data-playlist-name="' + SmartLists.escapeHtmlAttribute(playlist.Name || '') + '">Refresh</button>' +
                    (isEnabled ?
                        '<button is="emby-button" type="button" class="emby-button raised disable-playlist-btn" data-playlist-id="' + SmartLists.escapeHtmlAttribute(playlistId) + '" data-playlist-name="' + SmartLists.escapeHtmlAttribute(playlist.Name || '') + '">Disable</button>' :
                        '<button is="emby-button" type="button" class="emby-button raised enable-playlist-btn" data-playlist-id="' + SmartLists.escapeHtmlAttribute(playlistId) + '" data-playlist-name="' + SmartLists.escapeHtmlAttribute(playlist.Name || '') + '">Enable</button>'
                    ) +
                    '<button is="emby-button" type="button" class="emby-button raised danger delete-playlist-btn" data-playlist-id="' + SmartLists.escapeHtmlAttribute(playlistId) + '" data-playlist-name="' + SmartLists.escapeHtmlAttribute(playlist.Name || '') + '">Delete</button>' +
                '</div>' +
            '</div>' +
        '</div>';
    };

    // ===== LOAD PLAYLIST LIST =====
    SmartLists.loadPlaylistList = async function(page) {
        const apiClient = SmartLists.getApiClient();
        const container = page.querySelector('#playlist-list-container');
        
        // Prevent multiple simultaneous requests
        if (page._loadingPlaylists) {
            return;
        }
        
        // Set loading state BEFORE any async operations
        page._loadingPlaylists = true;
        
        // Disable search input while loading
        SmartLists.setSearchInputState(page, true, 'Loading playlists...');
        
        container.innerHTML = '<p>Loading playlists...</p>';
        
        try {
            // Note: apiClient.ajax() returns a fetch Response object (not parsed JSON)
            // So we need to check .ok and call .json() to get the actual data
            const response = await apiClient.ajax({
                type: "GET",
                url: apiClient.getUrl(SmartLists.ENDPOINTS.base),
                contentType: 'application/json'
            });
            
            if (!response.ok) { 
                throw new Error('HTTP ' + response.status + ': ' + response.statusText); 
            }
            
            const playlists = await response.json();
            let processedPlaylists = playlists;
            // Ensure playlists is an array
            if (!Array.isArray(processedPlaylists)) {
                console.warn('API returned non-array playlists data, converting to empty array');
                processedPlaylists = [];
            }
            
            // Check if any playlists were skipped due to corruption
            // This is a simple heuristic - if there are JSON files but fewer playlists loaded
            // Note: This won't be 100% accurate but gives users a heads up
            if (processedPlaylists.length > 0) {
                console.log('SmartLists: Loaded ' + processedPlaylists.length + ' list(s) successfully');
            }
            
            // Store playlists data for filtering
            page._allPlaylists = processedPlaylists;
            
            // Preload all users to populate cache for user name resolution
            try {
                // Note: apiClient.ajax() returns a fetch Response object (not parsed JSON)
                const usersResponse = await apiClient.ajax({
                    type: 'GET',
                    url: apiClient.getUrl(SmartLists.ENDPOINTS.users),
                    contentType: 'application/json'
                });
                const users = await usersResponse.json();
                
                // Build cache from all users for user name resolution
                if (Array.isArray(users)) {
                    users.forEach(function(user) {
                        if (user.Id && user.Name) {
                            // Normalize GUID format when storing in cache
                            const normalizedId = normalizeUserId(user.Id);
                            userNameCache.set(normalizedId, user.Name);
                        }
                    });
                }
            } catch (err) {
                console.error('Error preloading users:', err);
                // Continue even if user preload fails
            }
            
            try {
                // Populate user filter dropdown
                if (SmartLists.populateUserFilter) {
                    await SmartLists.populateUserFilter(page, processedPlaylists);
                }
            } catch (err) {
                console.error('Error populating user filter:', err);
                // Continue even if user filter fails
            }
            
            if (processedPlaylists && processedPlaylists.length > 0) {
                // Apply all filters and sorting and display results
                const filteredPlaylists = SmartLists.applyAllFiltersAndSort ? SmartLists.applyAllFiltersAndSort(page, processedPlaylists) : processedPlaylists;
                
                // Use the existing playlist display logic instead of the async function for now
                const totalPlaylists = processedPlaylists.length;
                const filteredCount = filteredPlaylists.length;
                const enabledPlaylists = filteredPlaylists.filter(function(p) { return p.Enabled !== false; }).length;
                const disabledPlaylists = filteredCount - enabledPlaylists;
                
                let html = '';
                
                // Add bulk actions container after summary
                const summaryText = SmartLists.generateSummaryText ? SmartLists.generateSummaryText(totalPlaylists, enabledPlaylists, disabledPlaylists, filteredCount, null) : '';
                html += SmartLists.generateBulkActionsHTML ? SmartLists.generateBulkActionsHTML(summaryText) : '';
                
                // Process filtered playlists sequentially to resolve usernames
                for (let i = 0; i < filteredPlaylists.length; i++) {
                    const playlist = filteredPlaylists[i];
                    // Resolve username first
                    // Determine list type
                    
                    // Resolve user name (both playlists and collections have a User/owner)
                    let resolvedUserName = await SmartLists.resolveUsername(apiClient, playlist);
                    
                    // Generate detailed rules display using helper function
                    const rulesHtml = await SmartLists.generateRulesHtml(playlist, apiClient);
                    
                    // Use helper function to generate playlist HTML (DRY)
                    html += SmartLists.generatePlaylistCardHtml(playlist, rulesHtml, resolvedUserName);
                }
                container.innerHTML = html;
                
                // Restore expand states from localStorage
                if (SmartLists.restorePlaylistExpandStates) {
                    SmartLists.restorePlaylistExpandStates(page);
                }
                
                // Update expand all button text based on current states
                if (SmartLists.updateExpandAllButtonText) {
                    SmartLists.updateExpandAllButtonText(page);
                }
                
                // Update bulk actions visibility and state
                if (SmartLists.updateBulkActionsVisibility) {
                    SmartLists.updateBulkActionsVisibility(page);
                }
            } else {
                container.innerHTML = '<div class="inputContainer"><p>No lists found.</p></div>';
            }
            
        } catch (err) {
            const errorMessage = SmartLists.displayApiError ? SmartLists.displayApiError(err, 'Failed to load playlists') : (err.message || 'Failed to load playlists');
            container.innerHTML = '<div class="inputContainer"><p style="color: #ff6b6b;">' + SmartLists.escapeHtml(errorMessage) + '</p></div>';
        } finally {
            // Always re-enable search input and clear loading flag
            SmartLists.setSearchInputState(page, false);
            page._loadingPlaylists = false;
        }
    };

})(window.SmartLists = window.SmartLists || {});
<|MERGE_RESOLUTION|>--- conflicted
+++ resolved
@@ -256,22 +256,11 @@
                     });
                 }
                 
-<<<<<<< HEAD
-                // Success - operations are queued and will be processed in the background
-                // Show notification that refresh has started (refresh happens automatically on backend)
-                var statusLink = SmartLists.createStatusPageLink('status page');
-                var refreshMessage = (editState.editMode ? 
-                    listTypeName + ' "' + playlistName + '" updated. ' : 
-                    listTypeName + ' "' + playlistName + '" created. ') + 
-                    'Refresh started, check the ' + statusLink + ' for progress.';
-                SmartLists.showNotification(refreshMessage, 'info', { html: true });
-=======
                 // Success - now update UI
                 const message = editState.editMode ? 
                     listTypeName + ' "' + playlistName + '" updated successfully.' : 
                     listTypeName + ' "' + playlistName + '" created. The ' + listTypeName.toLowerCase() + ' has been generated.';
                 SmartLists.showNotification(message, 'success');
->>>>>>> 51995b44
                 
                 // Exit edit mode and redirect after successful API call
                 if (editState.editMode) {
